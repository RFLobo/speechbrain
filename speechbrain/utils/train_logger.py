"""Loggers for experiment monitoring.

Authors
 * Peter Plantinga 2020
 * Jarod Duret 2023
"""
import logging
import torch
import os
from speechbrain.utils.distributed import main_process_only, if_main_process

logger = logging.getLogger(__name__)


class TrainLogger:
    """Abstract class defining an interface for training loggers."""

    def log_stats(
        self,
        stats_meta,
        train_stats=None,
        valid_stats=None,
        test_stats=None,
        verbose=False,
    ):
        """Log the stats for one epoch.

        Arguments
        ---------
        stats_meta : dict of str:scalar pairs
            Meta information about the stats (e.g., epoch, learning-rate, etc.).
        train_stats : dict of str:list pairs
            Each loss type is represented with a str : list pair including
            all the values for the training pass.
        valid_stats : dict of str:list pairs
            Each loss type is represented with a str : list pair including
            all the values for the validation pass.
        test_stats : dict of str:list pairs
            Each loss type is represented with a str : list pair including
            all the values for the test pass.
        verbose : bool
            Whether to also put logging information to the standard logger.
        """
        raise NotImplementedError


class FileTrainLogger(TrainLogger):
    """Text logger of training information.

    Arguments
    ---------
    save_file : str
        The file to use for logging train information.
    precision : int
        Number of decimal places to display. Default 2, example: 1.35e-5.
    """

    def __init__(self, save_file, precision=2):
        self.save_file = save_file
        self.precision = precision

    def _item_to_string(self, key, value, dataset=None):
        """Convert one item to string, handling floats"""
        if isinstance(value, float) and 1.0 < value < 100.0:
            value = f"{value:.{self.precision}f}"
        elif isinstance(value, float):
            value = f"{value:.{self.precision}e}"
        if dataset is not None:
            key = f"{dataset} {key}"
        return f"{key}: {value}"

    def _stats_to_string(self, stats, dataset=None):
        """Convert all stats to a single string summary"""
        return ", ".join(
            [self._item_to_string(k, v, dataset) for k, v in stats.items()]
        )

    @main_process_only
    def log_stats(
        self,
        stats_meta,
        train_stats=None,
        valid_stats=None,
        test_stats=None,
        verbose=True,
    ):
        """See TrainLogger.log_stats()"""
        string_summary = self._stats_to_string(stats_meta)
        for dataset, stats in [
            ("train", train_stats),
            ("valid", valid_stats),
            ("test", test_stats),
        ]:
            if stats is not None:
                string_summary += " - " + self._stats_to_string(stats, dataset)

        with open(self.save_file, "a") as fout:
            print(string_summary, file=fout)
        if verbose:
            logger.info(string_summary)


class TensorboardLogger(TrainLogger):
    """Logs training information in the format required by Tensorboard.

    Arguments
    ---------
    save_dir : str
        A directory for storing all the relevant logs.

    Raises
    ------
    ImportError if Tensorboard is not installed.
    """

    def __init__(self, save_dir):
        self.save_dir = save_dir

        # Raises ImportError if TensorBoard is not installed
        from torch.utils.tensorboard import SummaryWriter

        # Initialize writer only on main
        self.writer = None
        if if_main_process():
            self.writer = SummaryWriter(self.save_dir)
        self.global_step = {"train": {}, "valid": {}, "test": {}, "meta": 0}

    @main_process_only
    def log_stats(
        self,
        stats_meta,
        train_stats=None,
        valid_stats=None,
        test_stats=None,
        verbose=False,
    ):
        """See TrainLogger.log_stats()"""
        self.global_step["meta"] += 1
        for name, value in stats_meta.items():
            self.writer.add_scalar(name, value, self.global_step["meta"])

        for dataset, stats in [
            ("train", train_stats),
            ("valid", valid_stats),
            ("test", test_stats),
        ]:
            if stats is None:
                continue
            for stat, value_list in stats.items():
                if stat not in self.global_step[dataset]:
                    self.global_step[dataset][stat] = 0
                tag = f"{stat}/{dataset}"

                # Both single value (per Epoch) and list (Per batch) logging is supported
                if isinstance(value_list, list):
                    for value in value_list:
                        new_global_step = self.global_step[dataset][stat] + 1
                        self.writer.add_scalar(tag, value, new_global_step)
                        self.global_step[dataset][stat] = new_global_step
                else:
                    value = value_list
                    new_global_step = self.global_step[dataset][stat] + 1
                    self.writer.add_scalar(tag, value, new_global_step)
                    self.global_step[dataset][stat] = new_global_step

    @main_process_only
    def log_audio(self, name, value, sample_rate):
        """Add audio signal in the logs."""
        self.writer.add_audio(
            name, value, self.global_step["meta"], sample_rate=sample_rate
        )

    @main_process_only
    def log_figure(self, name, value):
        """Add a figure in the logs."""
        fig = plot_spectrogram(value)
        if fig is not None:
            self.writer.add_figure(name, fig, self.global_step["meta"])


class WandBLogger(TrainLogger):
    """
    Logger for WandB (Weights & Biases). This logger is designed to be used in the same way as TrainLogger
    and supports handling nested dictionaries as well.

    Arguments
    ---------
    initializer: callable
        A callable function that initializes the WandB run.
        For more information on the parameters that can be passed to the initializer, refer to
        the documentation: https://docs.wandb.ai/ref/python/init
    *args: tuple
        Positional arguments to be passed to the initializer function.
    **kwargs: dict
        Keyword arguments to be passed to the initializer function.

    Example
    -------
    To initialize the logger, use the following pattern in hparams.yaml:

    ```
    train_logger: !new:speechbrain.utils.train_logger.WandBLogger
        initializer: !name:wandb.init
            entity: speechbrain
            project: sb_project
            name: sb_run
            reinit: True
            resume: False
            dir: !ref <output_folder>/wandb
    ```

    NOTE
    ----
    If there is an issue with the WandB Logger initialization, it raises an exception.
    """

    def __init__(self, initializer, *args, **kwargs):
        try:
            self.run = None
            if if_main_process():
                self.run = initializer(*args, **kwargs)
        except Exception as e:
            raise e("There was an issue with the WandB Logger initialization")

    @main_process_only
    def log_stats(
        self,
        stats_meta,
        train_stats=None,
        valid_stats=None,
        test_stats=None,
        verbose=False,
    ):
        """See TrainLogger.log_stats()"""
        logs = {}
        for dataset, stats in [
            ("train", train_stats),
            ("valid", valid_stats),
            ("test", test_stats),
        ]:
            if stats is None:
                continue
            logs[dataset] = stats

        step = stats_meta.get("epoch", None)
        if step is not None:  # Useful for continuing runs that crashed
            self.run.log({**logs, **stats_meta}, step=step)
        else:
            self.run.log({**logs, **stats_meta})


def _get_image_saver():
    """Returns the TorchVision image saver, if available
    or None if it is not - optional dependency
    """
    try:
        import torchvision

        return torchvision.utils.save_image
    except ImportError:
        logger.warning("torchvision is not available - cannot save figures")
        return None


class ProgressSampleLogger:
    """A logger that outputs samples during training progress, used primarily in speech synthesis but customizable, reusable and applicable to any other generative task

    Natively, this logger supports images and raw PyTorch output.
    Other custom formats can be added as needed.

    Example:

    In hparams.yaml
    progress_sample_logger: !new:speechbrain.utils.progress_samples.ProgressSampleLogger
        output_path: output/samples
        progress_batch_sample_size: 3
        format_defs:
            foo:
                extension: bar
                saver: !speechbrain.dataio.mystuff.save_my_format
                kwargs:
                    baz: qux
        formats:
            foobar: foo



    In the brain:

    Run the following to "remember" a sample (e.g. from compute_objectives)

    self.hparams.progress_sample_logger.remember(
        target=spectrogram_target,
        output=spectrogram_output,
        alignments=alignments_output,
        my_output=
        raw_batch={
            "inputs": inputs,
            "spectrogram_target": spectrogram_target,
            "spectrogram_output": spectrogram_output,
            "alignments": alignments_output
        }
    )

    Run the following at the end of the epoch (e.g. from on_stage_end)
    self.progress_sample_logger.save(epoch)



    Arguments
    ---------
    output_path: str
        the filesystem path to which samples will be saved.
    formats: dict
        A mapping from keys to formats.
    format_defs: dict
        a dictionary with format identifiers as keys and dictionaries with
        handler callables and extensions as values. The signature of the handler
        should be similar to torch.save

        Example:
        {
            "myformat": {
                "extension": "myf",
                "saver": somemodule.save_my_format
            }
        }
    batch_sample_size: int
        The number of items to retrieve when extracting a batch sample
    """

    _DEFAULT_FORMAT_DEFS = {
        "raw": {"extension": "pth", "saver": torch.save, "kwargs": {}},
        "image": {
            "extension": "png",
            "saver": _get_image_saver(),
            "kwargs": {},
        },
    }
    DEFAULT_FORMAT = "image"

    def __init__(
        self, output_path, formats=None, format_defs=None, batch_sample_size=1
    ):
        self.progress_samples = {}
        self.formats = formats or {}
        self.format_defs = dict(self._DEFAULT_FORMAT_DEFS)
        if format_defs is not None:
            self.format_defs.update(format_defs)
        self.batch_sample_size = batch_sample_size
        self.output_path = output_path

    def reset(self):
        """Initializes the collection of progress samples"""
        self.progress_samples = {}

    def remember(self, **kwargs):
        """Updates the internal dictionary of snapshots with the provided
        values

        Arguments
        ---------
        **kwargs: dict
            the parameters to be saved with
        """
        self.progress_samples.update(
            {key: detach(value) for key, value in kwargs.items()}
        )

    def get_batch_sample(self, value):
        """Obtains a sample of a batch for saving. This can be useful to
        monitor raw data (both samples and predictions) over the course
        of training

        Arguments
        ---------
        value: dict|Tensor|list
            the raw values from the batch

        Returns
        -------
        result: object
            the same type of object as the provided value
        """
        if isinstance(value, dict):
            result = {
                key: self.get_batch_sample(item_value)
                for key, item_value in value.items()
            }
        elif isinstance(value, (torch.Tensor, list)):
            result = value[: self.batch_sample_size]
        else:
            result = value
        return result

    def save(self, epoch):
        """Saves all items previously saved with remember() calls

        Arguments
        ---------
        epoch: int
            The epoch number
        """
        for key, data in self.progress_samples.items():
            self.save_item(key, data, epoch)

    @main_process_only
    def save_item(self, key, data, epoch):
        """Saves a single sample item

        Arguments
        ---------
        key: str
            the key/identifier of the item
        data: Tensor
            the  data to save
        epoch: int
            the epoch number (used in file path calculations)
        """
        target_path = os.path.join(self.output_path, str(epoch))
        if not os.path.exists(target_path):
            os.makedirs(target_path)
        format = self.formats.get(key, self.DEFAULT_FORMAT)
        format_def = self.format_defs.get(format)
        if format_def is None:
            raise ValueError("Unsupported format {format}")
        file_name = f"{key}.{format_def['extension']}"
        effective_file_name = os.path.join(target_path, file_name)
        saver = format_def.get("saver")
        if saver is not None:
            saver(data, effective_file_name, **format_def["kwargs"])


def plot_spectrogram(spectrogram, ap=None, fig_size=(16, 10), output_fig=False):
<<<<<<< HEAD
    """Returns the matplotlib sprctrogram if available
    or None if it is not - optional dependency
    """
=======
    """Returns the matplotlib spectrogram if available
    or None if it is not - optional dependency"""
>>>>>>> 2e18d87f
    try:
        import matplotlib

        matplotlib.use("Agg")
        import matplotlib.pyplot as plt

    except ImportError:
        logger.warning("matplotlib is not available - cannot log figures")
        return None

    spectrogram = spectrogram.detach().cpu().numpy().squeeze()
    fig = plt.figure(figsize=fig_size)
    plt.imshow(spectrogram, aspect="auto", origin="lower")
    plt.colorbar()
    plt.tight_layout()
    if not output_fig:
        plt.close()
    return fig


def detach(value):
    """Detaches the specified object from the graph, which can be a
    single tensor or a dictionary of tensors. Dictionaries of tensors are
    converted recursively

    Arguments
    ---------
    value: Tensor|dict
        a tensor or a dictionary of tensors

    Returns
    -------
    result: Tensor|dict
        a tensor of dictionary of tensors
    """
    if isinstance(value, torch.Tensor):
        result = value.detach().cpu()
    elif isinstance(value, dict):
        result = {key: detach(item_value) for key, item_value in value.items()}
    else:
        result = value
    return result<|MERGE_RESOLUTION|>--- conflicted
+++ resolved
@@ -432,14 +432,9 @@
 
 
 def plot_spectrogram(spectrogram, ap=None, fig_size=(16, 10), output_fig=False):
-<<<<<<< HEAD
-    """Returns the matplotlib sprctrogram if available
+    """Returns the matplotlib spectrogram if available
     or None if it is not - optional dependency
     """
-=======
-    """Returns the matplotlib spectrogram if available
-    or None if it is not - optional dependency"""
->>>>>>> 2e18d87f
     try:
         import matplotlib
 
