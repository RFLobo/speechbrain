--- conflicted
+++ resolved
@@ -276,62 +276,6 @@
         else:
             n_fft = self.n_fft
 
-<<<<<<< HEAD
-        self.window = self.window.to(x.device)
-        q = q * self.window
-
-        # Intializing variables for the upcoming normalization
-        sum_squared_wn = torch.zeros(estimated_length).to(x.device)
-        squared_wn = self.window * self.window
-
-        # Reconstructing the signal from the frames
-        if len(or_shape) == 5:
-            istft = torch.zeros(
-                (or_shape[0], or_shape[4], estimated_length)
-            ).to(x.device)
-
-        else:
-            istft = torch.zeros((or_shape[0], estimated_length)).to(x.device)
-
-        for frame_index in range(or_shape[1]):
-            time_point = frame_index * self.hop_length
-
-            istft[..., time_point : (time_point + n_fft)] += q[:, frame_index]
-            sum_squared_wn[time_point : (time_point + n_fft)] += squared_wn
-
-        # Normalizing the signal by the sum of the squared window
-        non_zero_indices = sum_squared_wn > self.epsilon
-        istft[..., non_zero_indices] /= sum_squared_wn[non_zero_indices]
-
-        # Cropping the signal to remove the padding if center is True
-        if self.center:
-            istft = istft[..., (n_fft // 2) : -(n_fft // 2)]
-            estimated_length -= n_fft
-
-        # Adjusting the size of the output signal if needed
-        if sig_length is not None:
-
-            if sig_length > estimated_length:
-
-                if len(or_shape) == 5:
-                    padding = torch.zeros(
-                        (
-                            or_shape[0],
-                            or_shape[4],
-                            sig_length - estimated_length,
-                        )
-                    ).to(x.device)
-
-                else:
-                    padding = torch.zeros(
-                        (or_shape[0], sig_length - estimated_length)
-                    ).to(x.device)
-
-                istft = torch.cat((istft, padding), -1)
-
-            elif sig_length < estimated_length:
-                istft = istft[..., 0:sig_length]
-=======
         # Changing the format for (batch, time_step, n_fft, 2, n_channels)
         if len(or_shape) == 5:
             x = x.permute(0, 4, 2, 1, 3)
@@ -352,7 +296,6 @@
             onesided=self.onesided,
             length=sig_length,
         )
->>>>>>> f7b7a8c2
 
         # Convert back to (time, time_step, n_channels)
         if len(or_shape) == 5:
