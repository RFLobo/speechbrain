"""
Combinations of processing algorithms to implement common augmentations.

Examples:
 * SpecAugment
 * Environmental corruption (noise, reverberation)

Authors
 * Peter Plantinga 2020
 * Jianyuan Zhong 2020
"""
import os
import torch
import torchaudio
import speechbrain as sb
from speechbrain.utils.data_utils import download_file
from speechbrain.processing.speech_augmentation import (
    SpeedPerturb,
    DropFreq,
    DropChunk,
    AddBabble,
    AddNoise,
    AddReverb,
)
from speechbrain.utils.torch_audio_backend import check_torchaudio_backend

check_torchaudio_backend()

OPENRIR_URL = "http://www.openslr.org/resources/28/rirs_noises.zip"


class SpecAugment(torch.nn.Module):
    """An implementation of the SpecAugment algorithm.

    Reference:
        https://arxiv.org/abs/1904.08779

    Arguments
    ---------
    time_warp : bool
        Whether applying time warping.
    time_warp_window : int
        Time warp window.
    time_warp_mode : str
        Interpolation mode for time warping (default "bicubic").
    freq_mask : bool
        Whether applying freq mask.
    freq_mask_width : int or tuple
        Freq mask width range.
    n_freq_mask : int
        Number of freq mask.
    time_mask : bool
        Whether applying time mask.
    time_mask_width : int or tuple
        Time mask width range.
    n_time_mask : int
        Number of time mask.
    replace_with_zero : bool
        If True, replace masked value with 0, else replace masked value with mean of the input tensor.

    Example
    -------
    >>> aug = SpecAugment()
    >>> a = torch.rand([8, 120, 80])
    >>> a = aug(a)
    >>> print(a.shape)
    torch.Size([8, 120, 80])
    """

    def __init__(
        self,
        time_warp=True,
        time_warp_window=5,
        time_warp_mode="bicubic",
        freq_mask=True,
        freq_mask_width=(0, 20),
        n_freq_mask=2,
        time_mask=True,
        time_mask_width=(0, 100),
        n_time_mask=2,
        replace_with_zero=True,
    ):
        super().__init__()
        assert (
            time_warp or freq_mask or time_mask
        ), "at least one of time_warp, time_mask, or freq_mask should be applied"

        self.apply_time_warp = time_warp
        self.time_warp_window = time_warp_window
        self.time_warp_mode = time_warp_mode

        self.freq_mask = freq_mask
        if isinstance(freq_mask_width, int):
            freq_mask_width = (0, freq_mask_width)
        self.freq_mask_width = freq_mask_width
        self.n_freq_mask = n_freq_mask

        self.time_mask = time_mask
        if isinstance(time_mask_width, int):
            time_mask_width = (0, time_mask_width)
        self.time_mask_width = time_mask_width
        self.n_time_mask = n_time_mask

        self.replace_with_zero = replace_with_zero

    def forward(self, x):
        """Takes in input a tensors and returns an augmented one."""
        if self.apply_time_warp:
            x = self.time_warp(x)
        if self.freq_mask:
            x = self.mask_along_axis(x, dim=2)
        if self.time_mask:
            x = self.mask_along_axis(x, dim=1)
        return x

    def time_warp(self, x):
        """Time warping with torch.nn.functional.interpolate"""
        original_size = x.shape
        window = self.time_warp_window

        # 2d interpolation requires 4D or higher dimension tensors
        # x: (Batch, Time, Freq) -> (Batch, 1, Time, Freq)
        if x.dim() == 3:
            x = x.unsqueeze(1)

        time = x.shape[2]
        if time - window <= window:
            return x.view(*original_size)

        # compute center and corresponding window
        c = torch.randint(window, time - window, (1,))[0]
        w = torch.randint(c - window, c + window, (1,))[0] + 1

        left = torch.nn.functional.interpolate(
            x[:, :, :c],
            (w, x.shape[3]),
            mode=self.time_warp_mode,
            align_corners=True,
        )
        right = torch.nn.functional.interpolate(
            x[:, :, c:],
            (time - w, x.shape[3]),
            mode=self.time_warp_mode,
            align_corners=True,
        )

        x[:, :, :w] = left
        x[:, :, w:] = right

        return x.view(*original_size)

    def mask_along_axis(self, x, dim):
        """Mask along time or frequency axis.

        Arguments
        ---------
        x : tensor
            Input tensor.
        dim : int
            Corresponding dimension to mask.
        """
        original_size = x.shape
        if x.dim() == 4:
            x = x.view(-1, x.shape[2], x.shape[3])

        batch, time, fea = x.shape

        if dim == 1:
            D = time
            n_mask = self.n_time_mask
            width_range = self.time_mask_width
        else:
            D = fea
            n_mask = self.n_freq_mask
            width_range = self.freq_mask_width

        mask_len = torch.randint(
            width_range[0], width_range[1], (batch, n_mask), device=x.device
        ).unsqueeze(2)

        mask_pos = torch.randint(
            0, max(1, D - mask_len.max()), (batch, n_mask), device=x.device
        ).unsqueeze(2)

        # compute masks
        arange = torch.arange(D, device=x.device).view(1, 1, -1)
        mask = (mask_pos <= arange) * (arange < (mask_pos + mask_len))
        mask = mask.any(dim=1)

        if dim == 1:
            mask = mask.unsqueeze(2)
        else:
            mask = mask.unsqueeze(1)

        if self.replace_with_zero:
            val = 0.0
        else:
            with torch.no_grad():
                val = x.mean()

        x = x.masked_fill_(mask, val)
        return x.view(*original_size)


class TimeDomainSpecAugment(torch.nn.Module):
    """A time-domain approximation of the SpecAugment algorithm.

    This augmentation module implements three augmentations in
    the time-domain.

     1. Drop chunks of the audio (zero amplitude or white noise)
     2. Drop frequency bands (with band-drop filters)
     3. Speed peturbation (via resampling to slightly different rate)

    Arguments
    ---------
    perturb_prob : float from 0 to 1
        The probability that a batch will have speed perturbation applied.
    drop_freq_prob : float from 0 to 1
        The probability that a batch will have frequencies dropped.
    drop_chunk_prob : float from 0 to 1
        The probability that a batch will have chunks dropped.
    speeds : list of ints
        A set of different speeds to use to perturb each batch.
        See ``speechbrain.processing.speech_augmentation.SpeedPerturb``
    sample_rate : int
        Sampling rate of the input waveforms.
    drop_freq_count_low : int
        Lowest number of frequencies that could be dropped.
    drop_freq_count_high : int
        Highest number of frequencies that could be dropped.
    drop_chunk_count_low : int
        Lowest number of chunks that could be dropped.
    drop_chunk_count_high : int
        Highest number of chunks that could be dropped.
    drop_chunk_length_low : int
        Lowest length of chunks that could be dropped.
    drop_chunk_length_high : int
        Highest length of chunks that could be dropped.
    drop_chunk_noise_factor : float
        The noise factor used to scale the white noise inserted, relative to
        the average amplitude of the utterance. Default 0 (no noise inserted).

    Example
    -------
    >>> inputs = torch.randn([10, 16000])
    >>> feature_maker = TimeDomainSpecAugment(speeds=[80])
    >>> feats = feature_maker(inputs, torch.ones(10))
    >>> feats.shape
    torch.Size([10, 12800])
    """

    def __init__(
        self,
        perturb_prob=1.0,
        drop_freq_prob=1.0,
        drop_chunk_prob=1.0,
        speeds=[95, 100, 105],
        sample_rate=16000,
        drop_freq_count_low=0,
        drop_freq_count_high=3,
        drop_chunk_count_low=0,
        drop_chunk_count_high=5,
        drop_chunk_length_low=1000,
        drop_chunk_length_high=2000,
        drop_chunk_noise_factor=0,
    ):
        super().__init__()
        self.speed_perturb = SpeedPerturb(
            perturb_prob=perturb_prob, orig_freq=sample_rate, speeds=speeds
        )
        self.drop_freq = DropFreq(
            drop_prob=drop_freq_prob,
            drop_count_low=drop_freq_count_low,
            drop_count_high=drop_freq_count_high,
        )
        self.drop_chunk = DropChunk(
            drop_prob=drop_chunk_prob,
            drop_count_low=drop_chunk_count_low,
            drop_count_high=drop_chunk_count_high,
            drop_length_low=drop_chunk_length_low,
            drop_length_high=drop_chunk_length_high,
            noise_factor=drop_chunk_noise_factor,
        )

    def forward(self, waveforms, lengths):
        """Returns the distorted waveforms.

        Arguments
        ---------
        waveforms : torch.Tensor
            The waveforms to distort
        """
        # Augmentation
        with torch.no_grad():
            waveforms = self.speed_perturb(waveforms)
            waveforms = self.drop_freq(waveforms)
            waveforms = self.drop_chunk(waveforms, lengths)

        return waveforms


class EnvCorrupt(torch.nn.Module):
    """Environmental Corruptions for speech signals: noise, reverb, babble.

    Arguments
    ---------
    reverb_prob : float from 0 to 1
        The probability that each batch will have reverberation applied.
    babble_prob : float from 0 to 1
        The probability that each batch will have babble added.
    noise_prob : float from 0 to 1
        The probability that each batch will have noise added.
    openrir_folder : str
        If provided, download and prepare openrir to this location. The
        reverberation csv and noise csv will come from here unless overridden
        by the ``reverb_csv`` or ``noise_csv`` arguments.
    openrir_max_noise_len : float
        The maximum length in seconds for a noise segment from openrir. Only
        takes effect if ``openrir_folder`` is used for noises. Cuts longer
        noises into segments equal to or less than this length.
    reverb_csv : str
        A prepared csv file for loading room impulse responses.
    noise_csv : str
        A prepared csv file for loading noise data.
    noise_num_workers : int
        Number of workers to use for loading noises.
    babble_speaker_count : int
        Number of speakers to use for babble. Must be less than batch size.
    babble_snr_low : int
        Lowest generated SNR of reverbed signal to babble.
    babble_snr_high : int
        Highest generated SNR of reverbed signal to babble.
    noise_snr_low : int
        Lowest generated SNR of babbled signal to noise.
    noise_snr_high : int
        Highest generated SNR of babbled signal to noise.
    rir_scale_factor : float
        It compresses or dilates the given impulse response.
        If ``0 < rir_scale_factor < 1``, the impulse response is compressed
        (less reverb), while if ``rir_scale_factor > 1`` it is dilated
        (more reverb).
    reverb_sample_rate : int
        Sample rate of input audio signals (rirs) used for reverberation.
    noise_sample_rate: int
        Sample rate of input audio signals used for adding noise.
    clean_sample_rate: int
        Sample rate of original (clean) audio signals.

    Example
    -------
    >>> inputs = torch.randn([10, 16000])
    >>> corrupter = EnvCorrupt(babble_speaker_count=9)
    >>> feats = corrupter(inputs, torch.ones(10))
    """

    def __init__(
        self,
        reverb_prob=1.0,
        babble_prob=1.0,
        noise_prob=1.0,
        openrir_folder=None,
        openrir_max_noise_len=None,
        reverb_csv=None,
        noise_csv=None,
        noise_num_workers=0,
        babble_speaker_count=0,
        babble_snr_low=0,
        babble_snr_high=0,
        noise_snr_low=0,
        noise_snr_high=0,
        rir_scale_factor=1.0,
        reverb_sample_rate=16000,
        noise_sample_rate=16000,
        clean_sample_rate=16000,
    ):
        super().__init__()

        # Download and prepare openrir
        if openrir_folder and (not reverb_csv or not noise_csv):

            open_reverb_csv = os.path.join(openrir_folder, "reverb.csv")
            open_noise_csv = os.path.join(openrir_folder, "noise.csv")
            _prepare_openrir(
                openrir_folder,
                open_reverb_csv,
                open_noise_csv,
                openrir_max_noise_len,
            )

            # Specify filepath and sample rate if not specified already
            if not reverb_csv:
                reverb_csv = open_reverb_csv
                reverb_sample_rate = 16000

            if not noise_csv:
                noise_csv = open_noise_csv
                noise_sample_rate = 16000

        # Initialize corrupters
        if reverb_csv is not None and reverb_prob > 0.0:
            self.add_reverb = AddReverb(
                reverb_prob=reverb_prob,
                csv_file=reverb_csv,
<<<<<<< HEAD
=======
                replacements={"rir_root": openrir_folder},
                rir_scale_factor=rir_scale_factor,
>>>>>>> e60037c9
                reverb_sample_rate=reverb_sample_rate,
                clean_sample_rate=clean_sample_rate,
            )

        if babble_speaker_count > 0 and babble_prob > 0.0:
            self.add_babble = AddBabble(
                mix_prob=babble_prob,
                speaker_count=babble_speaker_count,
                snr_low=babble_snr_low,
                snr_high=babble_snr_high,
            )

        if noise_csv is not None and noise_prob > 0.0:
            self.add_noise = AddNoise(
                mix_prob=noise_prob,
                csv_file=noise_csv,
                replacements={"rir_root": openrir_folder},
                num_workers=noise_num_workers,
                snr_low=noise_snr_low,
                snr_high=noise_snr_high,
                noise_sample_rate=noise_sample_rate,
                clean_sample_rate=clean_sample_rate,
            )

    def forward(self, waveforms, lengths):
        """Returns the distorted waveforms.

        Arguments
        ---------
        waveforms : torch.Tensor
            The waveforms to distort.
        """
        # Augmentation
        with torch.no_grad():
            if hasattr(self, "add_reverb"):
                try:
                    waveforms = self.add_reverb(waveforms, lengths)
                except Exception:
                    pass
            if hasattr(self, "add_babble"):
                waveforms = self.add_babble(waveforms, lengths)
            if hasattr(self, "add_noise"):
                waveforms = self.add_noise(waveforms, lengths)

        return waveforms


def _prepare_openrir(folder, reverb_csv, noise_csv, max_noise_len):
    """Prepare the openrir dataset for adding reverb and noises.

    Arguments
    ---------
    folder : str
        The location of the folder containing the dataset.
    reverb_csv : str
        Filename for storing the prepared reverb csv.
    noise_csv : str
        Filename for storing the prepared noise csv.
    max_noise_len : float
        The maximum noise length in seconds. Noises longer
        than this will be cut into pieces.
    """

    # Download and unpack if necessary
    filepath = os.path.join(folder, "rirs_noises.zip")

    if not os.path.isdir(os.path.join(folder, "RIRS_NOISES")):
        download_file(OPENRIR_URL, filepath, unpack=True)
    else:
        download_file(OPENRIR_URL, filepath)

    # Prepare reverb csv if necessary
    if not os.path.isfile(reverb_csv):
        rir_filelist = os.path.join(
            folder, "RIRS_NOISES", "real_rirs_isotropic_noises", "rir_list"
        )
        _prepare_csv(folder, rir_filelist, reverb_csv)

    # Prepare noise csv if necessary
    if not os.path.isfile(noise_csv):
        noise_filelist = os.path.join(
            folder, "RIRS_NOISES", "pointsource_noises", "noise_list"
        )
        _prepare_csv(folder, noise_filelist, noise_csv, max_noise_len)


def _prepare_csv(folder, filelist, csv_file, max_length=None):
    """Iterate a set of wavs and write the corresponding csv file.

    Arguments
    ---------
    folder : str
        The folder relative to which the files in the list are listed.
    filelist : str
        The location of a file listing the files to be used.
    csvfile : str
        The location to use for writing the csv file.
    max_length : float
        The maximum length in seconds. Waveforms longer
        than this will be cut into pieces.
    """
    try:
        # make sure all processing reached here before main preocess create csv_file
        sb.utils.distributed.ddp_barrier()
        if sb.utils.distributed.if_main_process():
            with open(csv_file, "w") as w:
                w.write("ID,duration,wav,wav_format,wav_opts\n\n")
                for line in open(filelist):

                    # Read file for duration/channel info
                    filename = os.path.join(folder, line.split()[-1])
                    signal, rate = torchaudio.load(filename)

                    # Ensure only one channel
                    if signal.shape[0] > 1:
                        signal = signal[0].unsqueeze(0)
                        torchaudio.save(filename, signal, rate)

                    ID, ext = os.path.basename(filename).split(".")
                    duration = signal.shape[1] / rate

                    # Handle long waveforms
                    if max_length is not None and duration > max_length:
                        # Delete old file
                        os.remove(filename)
                        for i in range(int(duration / max_length)):
                            start = int(max_length * i * rate)
                            stop = int(
                                min(max_length * (i + 1), duration) * rate
                            )
                            new_filename = (
                                filename[: -len(f".{ext}")] + f"_{i}.{ext}"
                            )
                            torchaudio.save(
                                new_filename, signal[:, start:stop], rate
                            )
                            csv_row = (
                                f"{ID}_{i}",
                                str((stop - start) / rate),
                                "$rir_root" + new_filename[len(folder) :],
                                ext,
                                "\n",
                            )
                            w.write(",".join(csv_row))
                    else:
                        w.write(
                            ",".join(
                                (
                                    ID,
                                    str(duration),
                                    "$rir_root" + filename[len(folder) :],
                                    ext,
                                    "\n",
                                )
                            )
                        )
    finally:
        sb.utils.distributed.ddp_barrier()<|MERGE_RESOLUTION|>--- conflicted
+++ resolved
@@ -402,11 +402,8 @@
             self.add_reverb = AddReverb(
                 reverb_prob=reverb_prob,
                 csv_file=reverb_csv,
-<<<<<<< HEAD
-=======
                 replacements={"rir_root": openrir_folder},
                 rir_scale_factor=rir_scale_factor,
->>>>>>> e60037c9
                 reverb_sample_rate=reverb_sample_rate,
                 clean_sample_rate=clean_sample_rate,
             )
