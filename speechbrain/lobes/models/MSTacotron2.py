"""
Neural network modules for the Zero-Shot Multi-Speaker Tacotron2 end-to-end neural
Text-to-Speech (TTS) model

Authors
* Georges Abous-Rjeili 2021
* Artem Ploujnikov 2021
* Pradnya Kandarkar 2023
"""

# This code uses a significant portion of the NVidia implementation, even though it
# has been modified and enhanced

# https://github.com/NVIDIA/DeepLearningExamples/blob/master/PyTorch/SpeechSynthesis/Tacotron2/tacotron2/model.py
# *****************************************************************************
#  Copyright (c) 2018, NVIDIA CORPORATION.  All rights reserved.
#
#  Redistribution and use in source and binary forms, with or without
#  modification, are permitted provided that the following conditions are met:
#      * Redistributions of source code must retain the above copyright
#        notice, this list of conditions and the following disclaimer.
#      * Redistributions in binary form must reproduce the above copyright
#        notice, this list of conditions and the following disclaimer in the
#        documentation and/or other materials provided with the distribution.
#      * Neither the name of the NVIDIA CORPORATION nor the
#        names of its contributors may be used to endorse or promote products
#        derived from this software without specific prior written permission.
#
#  THIS SOFTWARE IS PROVIDED BY THE COPYRIGHT HOLDERS AND CONTRIBUTORS "AS IS" AND
#  ANY EXPRESS OR IMPLIED WARRANTIES, INCLUDING, BUT NOT LIMITED TO, THE IMPLIED
#  WARRANTIES OF MERCHANTABILITY AND FITNESS FOR A PARTICULAR PURPOSE ARE
#  DISCLAIMED. IN NO EVENT SHALL NVIDIA CORPORATION BE LIABLE FOR ANY
#  DIRECT, INDIRECT, INCIDENTAL, SPECIAL, EXEMPLARY, OR CONSEQUENTIAL DAMAGES
#  (INCLUDING, BUT NOT LIMITED TO, PROCUREMENT OF SUBSTITUTE GOODS OR SERVICES;
#  LOSS OF USE, DATA, OR PROFITS; OR BUSINESS INTERRUPTION) HOWEVER CAUSED AND
#  ON ANY THEORY OF LIABILITY, WHETHER IN CONTRACT, STRICT LIABILITY, OR TORT
#  (INCLUDING NEGLIGENCE OR OTHERWISE) ARISING IN ANY WAY OUT OF THE USE OF THIS
#  SOFTWARE, EVEN IF ADVISED OF THE POSSIBILITY OF SUCH DAMAGE.
#
# *****************************************************************************

from math import sqrt
from speechbrain.nnet.loss.guidedattn_loss import GuidedAttentionLoss
import torch
from torch import nn
from torch.nn import functional as F
from collections import namedtuple
import pickle
from speechbrain.lobes.models.Tacotron2 import (
    LinearNorm,
    Postnet,
    Encoder,
    Decoder,
    get_mask_from_lengths,
)


class Tacotron2(nn.Module):
    """The Tactron2 text-to-speech model, based on the NVIDIA implementation.

    This class is the main entry point for the model, which is responsible
    for instantiating all submodules, which, in turn, manage the individual
    neural network layers

    Simplified STRUCTURE: phoneme input->token embedding ->encoder -> (encoder output + speaker embedding) ->attention \
    ->decoder(+prenet) -> postnet ->output

    prenet(input is decoder previous time step) output is input to decoder
    concatenated with the attention output

    Arguments
    ---------
    spk_emb_size: int
        Speaker embedding size
    mask_padding: bool
        whether or not to mask pad-outputs of tacotron
    n_mel_channels: int
        number of mel channels for constructing spectrogram
    n_symbols:  int=128
        number of accepted char symbols defined in textToSequence
    symbols_embedding_dim: int
<<<<<<< HEAD
        number of embeding dimension for symbols fed to nn.Embedding
=======
        number of embedding dimension for symbols fed to nn.Embedding

    # Encoder parameters
>>>>>>> 1c3f8a26
    encoder_kernel_size: int
        size of kernel processing the embeddings
    encoder_n_convolutions: int
        number of convolution layers in encoder
    encoder_embedding_dim: int
        number of kernels in encoder, this is also the dimension
        of the bidirectional LSTM in the encoder
    attention_rnn_dim: int
        input dimension
    attention_dim: int
        number of hidden representation in attention
    attention_location_n_filters: int
        number of 1-D convolution filters in attention
    attention_location_kernel_size: int
        length of the 1-D convolution filters
    n_frames_per_step: int=1
        only 1 generated mel-frame per step is supported for the decoder as of now.
    decoder_rnn_dim: int
        number of 2 unidirectional stacked LSTM units
    prenet_dim: int
        dimension of linear prenet layers
    max_decoder_steps: int
        maximum number of steps/frames the decoder generates before stopping
    gate_threshold: int
        cut off level any output probability above that is considered
        complete and stops genration so we have variable length outputs
    p_attention_dropout: float
        attention drop out probability
    p_decoder_dropout: float
        decoder drop  out probability
<<<<<<< HEAD
=======

    gate_threshold: int
        cut off level any output probability above that is considered
        complete and stops generation so we have variable length outputs
    decoder_no_early_stopping: bool
        determines early stopping of decoder
        along with gate_threshold . The logical inverse of this is fed to the decoder


    #Mel-post processing network parameters
>>>>>>> 1c3f8a26
    postnet_embedding_dim: int
        number os postnet dfilters
    postnet_kernel_size: int
        1d size of posnet kernel
    postnet_n_convolutions: int
        number of convolution layers in postnet
    decoder_no_early_stopping: bool
        determines early stopping of decoder
        along with gate_threshold . The logical inverse of this is fed to the decoder

    Example
    -------
    >>> import torch
    >>> _ = torch.manual_seed(213312)
    >>> from speechbrain.lobes.models.Tacotron2 import Tacotron2
    >>> model = Tacotron2(
    ...    mask_padding=True,
    ...    n_mel_channels=80,
    ...    n_symbols=148,
    ...    symbols_embedding_dim=512,
    ...    encoder_kernel_size=5,
    ...    encoder_n_convolutions=3,
    ...    encoder_embedding_dim=512,
    ...    attention_rnn_dim=1024,
    ...    attention_dim=128,
    ...    attention_location_n_filters=32,
    ...    attention_location_kernel_size=31,
    ...    n_frames_per_step=1,
    ...    decoder_rnn_dim=1024,
    ...    prenet_dim=256,
    ...    max_decoder_steps=32,
    ...    gate_threshold=0.5,
    ...    p_attention_dropout=0.1,
    ...    p_decoder_dropout=0.1,
    ...    postnet_embedding_dim=512,
    ...    postnet_kernel_size=5,
    ...    postnet_n_convolutions=5,
    ...    decoder_no_early_stopping=False
    ... )
    >>> _ = model.eval()
    >>> inputs = torch.tensor([
    ...     [13, 12, 31, 14, 19],
    ...     [31, 16, 30, 31, 0],
    ... ])
    >>> input_lengths = torch.tensor([5, 4])
    >>> outputs, output_lengths, alignments = model.infer(inputs, input_lengths)
    >>> outputs.shape, output_lengths.shape, alignments.shape
    (torch.Size([2, 80, 1]), torch.Size([2]), torch.Size([2, 1, 5]))
    """

    def __init__(
        self,
        spk_emb_size,
        mask_padding=True,
        # mel generation parameter in data io
        n_mel_channels=80,
        # Symbols
        n_symbols=148,
        symbols_embedding_dim=512,
        # Encoder parameters
        encoder_kernel_size=5,
        encoder_n_convolutions=3,
        encoder_embedding_dim=512,
        # Attention parameters
        attention_rnn_dim=1024,
        attention_dim=128,
        # Location Layer parameters
        attention_location_n_filters=32,
        attention_location_kernel_size=31,
        # Decoder parameters
        n_frames_per_step=1,
        decoder_rnn_dim=1024,
        prenet_dim=256,
        max_decoder_steps=1000,
        gate_threshold=0.5,
        p_attention_dropout=0.1,
        p_decoder_dropout=0.1,
        # Mel-post processing network parameters
        postnet_embedding_dim=512,
        postnet_kernel_size=5,
        postnet_n_convolutions=5,
        decoder_no_early_stopping=False,
    ):
        super().__init__()
        self.mask_padding = mask_padding
        self.n_mel_channels = n_mel_channels
        self.n_frames_per_step = n_frames_per_step
        self.embedding = nn.Embedding(n_symbols, symbols_embedding_dim)
        std = sqrt(2.0 / (n_symbols + symbols_embedding_dim))
        val = sqrt(3.0) * std  # uniform bounds for std
        self.embedding.weight.data.uniform_(-val, val)
        self.encoder = Encoder(
            encoder_n_convolutions, encoder_embedding_dim, encoder_kernel_size
        )
        self.decoder = Decoder(
            n_mel_channels,
            n_frames_per_step,
            encoder_embedding_dim,
            attention_dim,
            attention_location_n_filters,
            attention_location_kernel_size,
            attention_rnn_dim,
            decoder_rnn_dim,
            prenet_dim,
            max_decoder_steps,
            gate_threshold,
            p_attention_dropout,
            p_decoder_dropout,
            not decoder_no_early_stopping,
        )
        self.postnet = Postnet(
            n_mel_channels,
            postnet_embedding_dim,
            postnet_kernel_size,
            postnet_n_convolutions,
        )

        # Additions for Zero-Shot Multi-Speaker TTS
        # FiLM (Feature-wise Linear Modulation) layers for injecting the speaker embeddings into the TTS pipeline
        self.ms_film_hidden_size = int(
            (spk_emb_size + encoder_embedding_dim) / 2
        )
        self.ms_film_hidden = LinearNorm(spk_emb_size, self.ms_film_hidden_size)
        self.ms_film_h = LinearNorm(
            self.ms_film_hidden_size, encoder_embedding_dim
        )
        self.ms_film_g = LinearNorm(
            self.ms_film_hidden_size, encoder_embedding_dim
        )

    def parse_output(self, outputs, output_lengths, alignments_dim=None):
        """
        Masks the padded part of output

        Arguments
        ---------
        outputs: list
            a list of tensors - raw outputs
        output_lengths: torch.Tensor
            a tensor representing the lengths of all outputs
        alignments_dim: int
            the desired dimension of the alignments along the last axis
            Optional but needed for data-parallel training

        Returns
        -------
        mel_outputs: torch.Tensor
        mel_outputs_postnet: torch.Tensor
        gate_outputs: torch.Tensor
        alignments: torch.Tensor
        output_lengths: torch.Tensor
            the original outputs - with the mask applied
        """
        mel_outputs, mel_outputs_postnet, gate_outputs, alignments = outputs
        if self.mask_padding and output_lengths is not None:
            mask = get_mask_from_lengths(
                output_lengths, max_len=mel_outputs.size(-1)
            )
            mask = mask.expand(self.n_mel_channels, mask.size(0), mask.size(1))
            mask = mask.permute(1, 0, 2)

            mel_outputs.clone().masked_fill_(mask, 0.0)
            mel_outputs_postnet.masked_fill_(mask, 0.0)
            gate_outputs.masked_fill_(mask[:, 0, :], 1e3)  # gate energies
        if alignments_dim is not None:
            alignments = F.pad(
                alignments, (0, alignments_dim - alignments.size(-1))
            )

        return (
            mel_outputs,
            mel_outputs_postnet,
            gate_outputs,
            alignments,
            output_lengths,
        )

    def forward(self, inputs, spk_embs, alignments_dim=None):
        """Decoder forward pass for training

        Arguments
        ---------
        inputs: tuple
            batch object
        spk_embs: torch.Tensor
            Speaker embeddings corresponding to the inputs
        alignments_dim: int
            the desired dimension of the alignments along the last axis
            Optional but needed for data-parallel training

        Returns
        -------
        mel_outputs: torch.Tensor
            mel outputs from the decoder
        mel_outputs_postnet: torch.Tensor
            mel outputs from postnet
        gate_outputs: torch.Tensor
            gate outputs from the decoder
        alignments: torch.Tensor
            sequence of attention weights from the decoder
        output_lengths: torch.Tensor
            length of the output without padding
        """
        inputs, input_lengths, targets, max_len, output_lengths = inputs
        input_lengths, output_lengths = input_lengths.data, output_lengths.data

        embedded_inputs = self.embedding(inputs).transpose(1, 2)
        encoder_outputs = self.encoder(embedded_inputs, input_lengths)

        # Inject speaker embeddings into the encoder output
        spk_embs_shared = F.relu(self.ms_film_hidden(spk_embs))

        spk_embs_h = self.ms_film_h(spk_embs_shared)
        spk_embs_h = torch.unsqueeze(spk_embs_h, 1).repeat(
            1, encoder_outputs.shape[1], 1
        )
        encoder_outputs = encoder_outputs * spk_embs_h

        spk_embs_g = self.ms_film_g(spk_embs_shared)
        spk_embs_g = torch.unsqueeze(spk_embs_g, 1).repeat(
            1, encoder_outputs.shape[1], 1
        )
        encoder_outputs = encoder_outputs + spk_embs_g

        # Pass the encoder output combined with speaker embeddings to the next layers
        mel_outputs, gate_outputs, alignments = self.decoder(
            encoder_outputs, targets, memory_lengths=input_lengths
        )

        mel_outputs_postnet = self.postnet(mel_outputs)
        mel_outputs_postnet = mel_outputs + mel_outputs_postnet

        return self.parse_output(
            [mel_outputs, mel_outputs_postnet, gate_outputs, alignments],
            output_lengths,
            alignments_dim,
        )

    def infer(self, inputs, spk_embs, input_lengths):
        """Produces outputs

        Arguments
        ---------
        inputs: torch.tensor
            text or phonemes converted
        spk_embs: torch.Tensor
            Speaker embeddings corresponding to the inputs
        input_lengths: torch.tensor
            the lengths of input parameters

        Returns
        -------
        mel_outputs_postnet: torch.Tensor
            final mel output of tacotron 2
        mel_lengths: torch.Tensor
            length of mels
        alignments: torch.Tensor
            sequence of attention weights
        """

        embedded_inputs = self.embedding(inputs).transpose(1, 2)
        encoder_outputs = self.encoder.infer(embedded_inputs, input_lengths)

        # Inject speaker embeddings into the encoder output
        spk_embs_shared = F.relu(self.ms_film_hidden(spk_embs))

        spk_embs_h = self.ms_film_h(spk_embs_shared)
        spk_embs_h = torch.unsqueeze(spk_embs_h, 1).repeat(
            1, encoder_outputs.shape[1], 1
        )
        encoder_outputs = encoder_outputs * spk_embs_h

        spk_embs_g = self.ms_film_g(spk_embs_shared)
        spk_embs_g = torch.unsqueeze(spk_embs_g, 1).repeat(
            1, encoder_outputs.shape[1], 1
        )
        encoder_outputs = encoder_outputs + spk_embs_g

        # Pass the encoder output combined with speaker embeddings to the next layers
        mel_outputs, gate_outputs, alignments, mel_lengths = self.decoder.infer(
            encoder_outputs, input_lengths
        )

        mel_outputs_postnet = self.postnet(mel_outputs)
        mel_outputs_postnet = mel_outputs + mel_outputs_postnet

        BS = mel_outputs_postnet.size(0)
        alignments = alignments.unfold(1, BS, BS).transpose(0, 2)

        return mel_outputs_postnet, mel_lengths, alignments


LossStats = namedtuple(
    "TacotronLoss", "loss mel_loss spk_emb_loss gate_loss attn_loss attn_weight"
)


class Loss(nn.Module):
    """The Tacotron loss implementation
    The loss consists of an MSE loss on the spectrogram, a BCE gate loss
    and a guided attention loss (if enabled) that attempts to make the
    attention matrix diagonal
    The output of the module is a LossStats tuple, which includes both the
    total loss

    Arguments
    ---------
    guided_attention_sigma: float
        The guided attention sigma factor, controlling the "width" of
        the mask
    gate_loss_weight: float
        The constant by which the gate loss will be multiplied
    mel_loss_weight: float
        The constant by which the mel loss will be multiplied
    spk_emb_loss_weight: float
        The constant by which the speaker embedding loss will be multiplied - placeholder for future work
    spk_emb_loss_type: str
        Type of the speaker embedding loss - placeholder for future work
    guided_attention_weight: float
        The weight for the guided attention
    guided_attention_scheduler: callable
        The scheduler class for the guided attention loss
    guided_attention_hard_stop: int
        The number of epochs after which guided attention will be completely
        turned off

    Example
    -------
    >>> import torch
    >>> _ = torch.manual_seed(42)
    >>> from speechbrain.lobes.models.MSTacotron2 import Loss
    >>> loss = Loss(guided_attention_sigma=0.2)
    >>> mel_target = torch.randn(2, 80, 861)
    >>> gate_target = torch.randn(1722, 1)
    >>> mel_out = torch.randn(2, 80, 861)
    >>> mel_out_postnet = torch.randn(2, 80, 861)
    >>> gate_out = torch.randn(2, 861)
    >>> alignments = torch.randn(2, 861, 173)
    >>> pred_mel_lens = torch.randn(2)
    >>> targets = mel_target, gate_target
    >>> model_outputs = mel_out, mel_out_postnet, gate_out, alignments, pred_mel_lens
    >>> input_lengths = torch.tensor([173,  91])
    >>> target_lengths = torch.tensor([861, 438])
    >>> spk_embs = None
    >>> loss(model_outputs, targets, input_lengths, target_lengths, spk_embs, 1)
    TacotronLoss(loss=tensor([4.8566]), mel_loss=tensor(4.0097), spk_emb_loss=tensor([0.]), gate_loss=tensor(0.8460), attn_loss=tensor(0.0010), attn_weight=tensor(1.))
    """

    def __init__(
        self,
        guided_attention_sigma=None,
        gate_loss_weight=1.0,
        mel_loss_weight=1.0,
        spk_emb_loss_weight=1.0,
        spk_emb_loss_type=None,
        guided_attention_weight=1.0,
        guided_attention_scheduler=None,
        guided_attention_hard_stop=None,
    ):
        super().__init__()
        if guided_attention_weight == 0:
            guided_attention_weight = None
        self.guided_attention_weight = guided_attention_weight
        self.gate_loss_weight = gate_loss_weight
        self.mel_loss_weight = mel_loss_weight
        self.spk_emb_loss_weight = spk_emb_loss_weight
        self.spk_emb_loss_type = spk_emb_loss_type

        self.mse_loss = nn.MSELoss()
        self.bce_loss = nn.BCEWithLogitsLoss()
        self.guided_attention_loss = GuidedAttentionLoss(
            sigma=guided_attention_sigma
        )
        self.cos_sim = nn.CosineSimilarity()
        self.triplet_loss = torch.nn.TripletMarginWithDistanceLoss(
            distance_function=lambda x, y: 1.0 - F.cosine_similarity(x, y)
        )
        self.cos_emb_loss = nn.CosineEmbeddingLoss()

        self.guided_attention_scheduler = guided_attention_scheduler
        self.guided_attention_hard_stop = guided_attention_hard_stop

    def forward(
        self,
        model_output,
        targets,
        input_lengths,
        target_lengths,
        spk_embs,
        epoch,
    ):
        """Computes the loss
        Arguments
        ---------
        model_output: tuple
            the output of the model's forward():
            (mel_outputs, mel_outputs_postnet, gate_outputs, alignments)
        targets: tuple
            the targets
        input_lengths: torch.Tensor
            a (batch, length) tensor of input lengths
        target_lengths: torch.Tensor
            a (batch, length) tensor of target (spectrogram) lengths
        spk_embs: torch.Tensor
            Speaker embedding input for the loss computation - placeholder for future work
        epoch: int
            the current epoch number (used for the scheduling of the guided attention
            loss) A StepScheduler is typically used
        Returns
        -------
        result: LossStats
            the total loss - and individual losses (mel and gate)
        """
        mel_target, gate_target = targets[0], targets[1]
        mel_target.requires_grad = False
        gate_target.requires_grad = False
        gate_target = gate_target.view(-1, 1)

        (
            mel_out,
            mel_out_postnet,
            gate_out,
            alignments,
            pred_mel_lens,
        ) = model_output

        gate_out = gate_out.view(-1, 1)
        mel_loss = self.mse_loss(mel_out, mel_target) + self.mse_loss(
            mel_out_postnet, mel_target
        )

        mel_loss = self.mel_loss_weight * mel_loss

        gate_loss = self.gate_loss_weight * self.bce_loss(gate_out, gate_target)
        attn_loss, attn_weight = self.get_attention_loss(
            alignments, input_lengths, target_lengths, epoch
        )

        # Speaker embedding loss placeholder - for future work
        spk_emb_loss = torch.Tensor([0]).to(mel_loss.device)

        if self.spk_emb_loss_type == "scl_loss":
            target_spk_embs, preds_spk_embs = spk_embs

            cos_sim_scores = self.cos_sim(preds_spk_embs, target_spk_embs)
            spk_emb_loss = -torch.div(
                torch.sum(cos_sim_scores), len(cos_sim_scores)
            )

        if self.spk_emb_loss_type == "cos_emb_loss":
            target_spk_embs, preds_spk_embs = spk_embs
            spk_emb_loss = self.cos_emb_loss(
                target_spk_embs,
                preds_spk_embs,
                torch.ones(len(target_spk_embs)).to(target_spk_embs.device),
            )

        if self.spk_emb_loss_type == "triplet_loss":
            anchor_spk_embs, pos_spk_embs, neg_spk_embs = spk_embs
            if anchor_spk_embs is not None:
                spk_emb_loss = self.triplet_loss(
                    anchor_spk_embs, pos_spk_embs, neg_spk_embs
                )

        spk_emb_loss = self.spk_emb_loss_weight * spk_emb_loss

        total_loss = mel_loss + spk_emb_loss + gate_loss + attn_loss
        return LossStats(
            total_loss,
            mel_loss,
            spk_emb_loss,
            gate_loss,
            attn_loss,
            attn_weight,
        )

    def get_attention_loss(
        self, alignments, input_lengths, target_lengths, epoch
    ):
        """Computes the attention loss
        Arguments
        ---------
        alignments: torch.Tensor
            the alignment matrix from the model
        input_lengths: torch.Tensor
            a (batch, length) tensor of input lengths
        target_lengths: torch.Tensor
            a (batch, length) tensor of target (spectrogram) lengths
        epoch: int
            the current epoch number (used for the scheduling of the guided attention
            loss) A StepScheduler is typically used
        Returns
        -------
        attn_loss: torch.Tensor
            the attention loss value
        """
        zero_tensor = torch.tensor(0.0, device=alignments.device)
        if (
            self.guided_attention_weight is None
            or self.guided_attention_weight == 0
        ):
            attn_weight, attn_loss = zero_tensor, zero_tensor
        else:
            hard_stop_reached = (
                self.guided_attention_hard_stop is not None
                and epoch > self.guided_attention_hard_stop
            )
            if hard_stop_reached:
                attn_weight, attn_loss = zero_tensor, zero_tensor
            else:
                attn_weight = self.guided_attention_weight
                if self.guided_attention_scheduler is not None:
                    _, attn_weight = self.guided_attention_scheduler(epoch)
            attn_weight = torch.tensor(attn_weight, device=alignments.device)
            attn_loss = attn_weight * self.guided_attention_loss(
                alignments, input_lengths, target_lengths
            )
        return attn_loss, attn_weight


class TextMelCollate:
    """Zero-pads model inputs and targets based on number of frames per step

    Arguments
    ---------
    speaker_embeddings_pickle : str
        Path to the file containing speaker embeddings
    n_frames_per_step: int
        The number of output frames per step
    """

    def __init__(
        self,
        speaker_embeddings_pickle,
        n_frames_per_step=1,
    ):
        self.n_frames_per_step = n_frames_per_step
        self.speaker_embeddings_pickle = speaker_embeddings_pickle

    # TODO: Make this more intuitive, use the pipeline
    def __call__(self, batch):
        """Collate's training batch from normalized text and mel-spectrogram

        Arguments
        ---------
        batch: list
            [text_normalized, mel_normalized]

        Returns
        -------
        text_padded: torch.Tensor
        input_lengths: torch.Tensor
        mel_padded: torch.Tensor
        gate_padded: torch.Tensor
        output_lengths: torch.Tensor
        len_x: torch.Tensor
        labels: torch.Tensor
        wavs: torch.Tensor
        spk_embs: torch.Tensor
        spk_ids: torch.Tensor
        """

        # TODO: Remove for loops and this dirty hack
        raw_batch = list(batch)
        for i in range(
            len(batch)
        ):  # the pipeline return a dictionary with one element
            batch[i] = batch[i]["mel_text_pair"]

        # Right zero-pad all one-hot text sequences to max input length

        input_lengths, ids_sorted_decreasing = torch.sort(
            torch.LongTensor([len(x[0]) for x in batch]), dim=0, descending=True
        )
        max_input_len = input_lengths[0]

        text_padded = torch.LongTensor(len(batch), max_input_len)
        text_padded.zero_()
        for i in range(len(ids_sorted_decreasing)):
            text = batch[ids_sorted_decreasing[i]][0]
            text_padded[i, : text.size(0)] = text

        # Right zero-pad mel-spec
        num_mels = batch[0][1].size(0)
        max_target_len = max([x[1].size(1) for x in batch])
        if max_target_len % self.n_frames_per_step != 0:
            max_target_len += (
                self.n_frames_per_step - max_target_len % self.n_frames_per_step
            )
            assert max_target_len % self.n_frames_per_step == 0

        # include mel padded and gate padded
        mel_padded = torch.FloatTensor(len(batch), num_mels, max_target_len)
        mel_padded.zero_()
        gate_padded = torch.FloatTensor(len(batch), max_target_len)
        gate_padded.zero_()
        output_lengths = torch.LongTensor(len(batch))
        labels, wavs, spk_embs_list, spk_ids = [], [], [], []
        with open(
            self.speaker_embeddings_pickle, "rb"
        ) as speaker_embeddings_file:
            speaker_embeddings = pickle.load(speaker_embeddings_file)

        for i in range(len(ids_sorted_decreasing)):
            idx = ids_sorted_decreasing[i]
            mel = batch[idx][1]
            mel_padded[i, :, : mel.size(1)] = mel
            gate_padded[i, mel.size(1) - 1 :] = 1
            output_lengths[i] = mel.size(1)
            labels.append(raw_batch[idx]["label"])
            wavs.append(raw_batch[idx]["wav"])

            spk_emb = speaker_embeddings[raw_batch[idx]["uttid"]]
            spk_embs_list.append(spk_emb)

            spk_ids.append(raw_batch[idx]["uttid"].split("_")[0])

        spk_embs = torch.stack(spk_embs_list)

        # count number of items - characters in text
        len_x = [x[2] for x in batch]
        len_x = torch.Tensor(len_x)
        return (
            text_padded,
            input_lengths,
            mel_padded,
            gate_padded,
            output_lengths,
            len_x,
            labels,
            wavs,
            spk_embs,
            spk_ids,
        )<|MERGE_RESOLUTION|>--- conflicted
+++ resolved
@@ -79,13 +79,7 @@
     n_symbols:  int=128
         number of accepted char symbols defined in textToSequence
     symbols_embedding_dim: int
-<<<<<<< HEAD
-        number of embeding dimension for symbols fed to nn.Embedding
-=======
         number of embedding dimension for symbols fed to nn.Embedding
-
-    # Encoder parameters
->>>>>>> 1c3f8a26
     encoder_kernel_size: int
         size of kernel processing the embeddings
     encoder_n_convolutions: int
@@ -116,19 +110,6 @@
         attention drop out probability
     p_decoder_dropout: float
         decoder drop  out probability
-<<<<<<< HEAD
-=======
-
-    gate_threshold: int
-        cut off level any output probability above that is considered
-        complete and stops generation so we have variable length outputs
-    decoder_no_early_stopping: bool
-        determines early stopping of decoder
-        along with gate_threshold . The logical inverse of this is fed to the decoder
-
-
-    #Mel-post processing network parameters
->>>>>>> 1c3f8a26
     postnet_embedding_dim: int
         number os postnet dfilters
     postnet_kernel_size: int
