--- conflicted
+++ resolved
@@ -113,7 +113,8 @@
             # models ending in .en, you must not set the language
             # and task tokens.
             self.load_tokenizer(
-                source, bos_token="<|startoftranscript|>",
+                source,
+                bos_token="<|startoftranscript|>",
             )
 
             if self.is_multilingual:
@@ -178,19 +179,10 @@
             Please refer to the whisper paper for more details or go to the
             seq2seq2.py file in SpeechBrain to see how to generate the tokens
             with Greedy Search and/or Beam Search.
-
-        Returns
-        -------
-        out_encoder : torch.Tensor
-            Output of encoder
-        logits : torch.Tensor
-            Output of decoder
-        attn : torch.Tensor
-            The attention values
         """
 
         def _forward():
-            """ Forward pass of the model """
+            """Forward pass of the model"""
             mel = self._get_mel(wav)
             out_encoder = self.forward_encoder(mel)
             if self.encoder_only:
@@ -206,41 +198,13 @@
                     )
                 return out_encoder, decoder_logits, decoder_attn
 
-<<<<<<< HEAD
         if self.freeze:
-=======
-    def forward_encoder(self, wav):
-        """Perform one step of the whisper encoder with Mel FBANKs as Input.
-
-        Arguments
-        ---------
-        wav : torch.Tensor
-            A batch of Mel FBANK from HF to transform to features.
-
-        Returns
-        -------
-        Whisper encoded step.
-        """
-
-        if self.freeze_encoder:
->>>>>>> d4c9f39e
             with torch.no_grad():
                 return _forward()
         else:
             return _forward()
 
-<<<<<<< HEAD
     def _get_mel(self, wav):
-=======
-        Arguments
-        ---------
-        wav : torch.Tensor (signal)
-            A batch of audio signals to transform to features.
-
-        Returns
-        -------
-        Corresponding encoder states.
->>>>>>> d4c9f39e
         """
         Compute the mel spectrogram features from the input audio waveform.
 
@@ -249,29 +213,19 @@
         wav : torch.Tensor
             A batch of audio signals to compute mel spectrogram features from.
 
-<<<<<<< HEAD
         Returns:
         -------
         torch.Tensor
             Mel spectrogram features computed from the input audio waveform.
-=======
-        Arguments
-        ---------
-        wav : torch.Tensor (signal)
-            A batch of audio signals to transform to features.
-
-        Returns
-        -------
-        mels : torch.Tensor
-            Mel outputs.
->>>>>>> d4c9f39e
         """
         mels = self.pad_or_trim(wav)
         mels = self.log_mel_spectrogram(mels)
         return mels
 
     def log_mel_spectrogram(
-        self, audio, padding: int = 0,
+        self,
+        audio,
+        padding: int = 0,
     ):
         """Compute the Mel spectrogram of a batch of input waveforms.
 
@@ -328,7 +282,8 @@
         """
         if array.shape[axis] > length:
             array = array.index_select(
-                dim=axis, index=torch.arange(length, device=array.device),
+                dim=axis,
+                index=torch.arange(length, device=array.device),
             )
 
         if array.shape[axis] < length:
@@ -385,29 +340,20 @@
             Please refer to the whisper paper for more details or go to the
             seq2seq2.py file in SpeechBrain to see how to generate the tokens
             with Greedy Search and/or Beam Search.
-<<<<<<< HEAD
         use_cache : bool
             If True, keys and values are returned as output for KV caching.
         past_key_values : torch.Tensor (default: None)
             If not None, the past key values are used for KV caching and
             avoid recomputing the attention weights.
-=======
->>>>>>> d4c9f39e
 
         Returns
         -------
         logits : torch.Tensor
-<<<<<<< HEAD
             The logits of the decoder.
         attn : torch.Tensor
             The attention weights of the decoder.
         past_key_values : torch.Tensor
             The past key values of the decoder.
-=======
-            Outputs of decoder
-        attn : torch.Tensor
-            Attention values.
->>>>>>> d4c9f39e
         """
         if past_key_values is not None:
             # if KV cache we do not need to pass the whole past tokens but only t-1
