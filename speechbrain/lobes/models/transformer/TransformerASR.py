"""Transformer for ASR in the SpeechBrain style.

Authors
* Jianyuan Zhong 2020
* Titouan Parcollet 2024
* Luca Della Libera 2024
"""

from dataclasses import dataclass
from typing import Any, Optional

import torch  # noqa 42
from torch import nn

from speechbrain.dataio.dataio import length_to_mask
from speechbrain.lobes.models.transformer.Transformer import (
    NormalizedEmbedding,
    TransformerInterface,
    get_key_padding_mask,
    get_lookahead_mask,
)
from speechbrain.nnet.activations import Swish
from speechbrain.nnet.containers import ModuleList
from speechbrain.nnet.linear import Linear
from speechbrain.utils.dynamic_chunk_training import DynChunkTrainConfig


@dataclass
class TransformerASRStreamingContext:
    """Streaming metadata and state for a `TransformerASR` instance."""

    dynchunktrain_config: DynChunkTrainConfig
    """Dynamic Chunk Training configuration holding chunk size and context size
    information."""

    encoder_context: Any
    """Opaque encoder context information. It is constructed by the encoder's
    `make_streaming_context` method and is passed to the encoder when using
    `encode_streaming`.
    """


def make_transformer_src_mask(
    src: torch.Tensor,
    causal: bool = False,
    dynchunktrain_config: Optional[DynChunkTrainConfig] = None,
) -> Optional[torch.Tensor]:
    """Prepare the source transformer mask that restricts which frames can
    attend to which frames depending on causal or other simple restricted
    attention methods.

    Arguments
    ---------
    src: torch.Tensor
        The source tensor to build a mask from. The contents of the tensor are
        not actually used currently; only its shape and other metadata (e.g.
        device).
    causal: bool
        Whether strict causality shall be used. Frames will not be able to
        attend to any future frame.
    dynchunktrain_config: DynChunkTrainConfig, optional
        Dynamic Chunk Training configuration. This implements a simple form of
        chunkwise attention. Incompatible with `causal`.

    Returns
    -------
    torch.Tensor
        A boolean mask Tensor of shape (timesteps, timesteps).
    """
    if causal:
        assert dynchunktrain_config is None
        return get_lookahead_mask(src)

    if dynchunktrain_config is None:
        return

    # The following is not really the sole source used to implement this,
    # but it helps introduce the concept.
    # ref: Unified Streaming and Non-streaming Two-pass End-to-end Model for Speech Recognition
    # https://arxiv.org/pdf/2012.05481.pdf
    timesteps = src.size(1)

    # Mask the future at the right of each chunk
    chunk_size = dynchunktrain_config.chunk_size
    num_chunks = timesteps // chunk_size
    timestep_idx = torch.arange(timesteps, device=src.device)
    mask_idx = torch.arange(
        chunk_size, chunk_size * (num_chunks + 2), chunk_size, device=src.device
    ).repeat_interleave(chunk_size)[:timesteps]
    src_mask = timestep_idx[None] >= mask_idx[:, None]

    # Mask the past at the left of each chunk (accounting for left context)
    # only relevant if using left context
    if not dynchunktrain_config.is_infinite_left_context():
        num_left_chunks = dynchunktrain_config.left_context_size
        mask_idx -= chunk_size * (num_left_chunks + 1)
        src_mask += timestep_idx[None] < mask_idx[:, None]

    return src_mask


def make_transformer_src_tgt_masks(
    src,
    tgt=None,
    wav_len=None,
    pad_idx=0,
    causal: bool = False,
    dynchunktrain_config: Optional[DynChunkTrainConfig] = None,
):
    """This function generates masks for training the transformer model,
    opinionated for an ASR context with encoding masks and, optionally, decoding
    masks (if specifying `tgt`).

    Arguments
    ---------
    src : torch.Tensor
        The sequence to the encoder (required).
    tgt : torch.Tensor
        The sequence to the decoder.
    wav_len : torch.Tensor
        The lengths of the inputs.
    pad_idx : int
        The index for <pad> token (default=0).
    causal: bool
        Whether strict causality shall be used. See `make_asr_src_mask`
    dynchunktrain_config: DynChunkTrainConfig, optional
        Dynamic Chunk Training configuration. See `make_asr_src_mask`

    Returns
    -------
    src_key_padding_mask : torch.Tensor
        Key padding mask for ignoring padding
    tgt_key_padding_mask : torch.Tensor
        Key padding mask for ignoring padding
    src_mask : torch.Tensor
        Mask for ignoring invalid (e.g. future) timesteps
    tgt_mask : torch.Tensor
        Mask for ignoring invalid (e.g. future) timesteps
    """
    src_key_padding_mask = None

    # mask out audio beyond the length of audio for each batch
    if wav_len is not None:
        abs_len = torch.round(wav_len * src.shape[1])
        src_key_padding_mask = ~length_to_mask(abs_len).bool()

    # mask out the source
    src_mask = make_transformer_src_mask(
        src, causal=causal, dynchunktrain_config=dynchunktrain_config
    )

    # If no decoder in the transformer...
    if tgt is not None:
        tgt_key_padding_mask = get_key_padding_mask(tgt, pad_idx=pad_idx)
        tgt_mask = get_lookahead_mask(tgt)
    else:
        tgt_key_padding_mask = None
        tgt_mask = None

    return src_key_padding_mask, tgt_key_padding_mask, src_mask, tgt_mask


class TransformerASR(TransformerInterface):
    """This is an implementation of transformer model for ASR.

    The architecture is based on the paper "Attention Is All You Need":
    https://arxiv.org/pdf/1706.03762.pdf

    Arguments
    ---------
    tgt_vocab: int
        Size of vocabulary.
    input_size: int
        Input feature size.
    d_model : int, optional
        Embedding dimension size.
        (default=512).
    nhead : int, optional
        The number of heads in the multi-head attention models (default=8).
    num_encoder_layers : int, optional
        The number of sub-encoder-layers in the encoder (default=6).
    num_decoder_layers : int, optional
        The number of sub-decoder-layers in the decoder (default=6).
    d_ffn : int, optional
        The dimension of the feedforward network model (default=2048).
    dropout : int, optional
        The dropout value (default=0.1).
    activation : torch.nn.Module, optional
        The activation function of FFN layers.
        Recommended: relu or gelu (default=relu).
    positional_encoding: str, optional
        Type of positional encoding used. e.g. 'fixed_abs_sine' for fixed absolute positional encodings.
    normalize_before: bool, optional
        Whether normalization should be applied before or after MHA or FFN in Transformer layers.
        Defaults to True as this was shown to lead to better performance and training stability.
    kernel_size: int, optional
        Kernel size in convolutional layers when Conformer is used.
    bias: bool, optional
        Whether to use bias in Conformer convolutional layers.
    encoder_module: str, optional
        Choose between Conformer and Transformer for the encoder. The decoder is fixed to be a Transformer.
    conformer_activation: torch.nn.Module, optional
        Activation module used after Conformer convolutional layers. E.g. Swish, ReLU etc. it has to be a torch Module.
    branchformer_activation: torch.nn.Module, optional
        Activation module used within the Branchformer Encoder. E.g. Swish, ReLU etc. it has to be a torch Module.
    attention_type: str, optional
        Type of attention layer used in all Transformer or Conformer layers.
        e.g. regularMHA or RelPosMHA.
    max_length: int, optional
        Max length for the target and source sequence in input.
        Used for positional encodings.
    causal: bool, optional
        Whether the encoder should be causal or not (the decoder is always causal).
        If causal the Conformer convolutional layer is causal.
    csgu_linear_units: int, optional
        Number of neurons in the hidden linear units of the CSGU Module.
        -> Branchformer
    gate_activation: torch.nn.Module, optional
        Activation function used at the gate of the CSGU module.
        -> Branchformer
    use_linear_after_conv: bool, optional
        If True, will apply a linear transformation of size input_size//2.
        -> Branchformer

    Example
    -------
    >>> src = torch.rand([8, 120, 512])
    >>> tgt = torch.randint(0, 720, [8, 120])
    >>> net = TransformerASR(
    ...     720, 512, 512, 8, 1, 1, 1024, activation=torch.nn.GELU
    ... )
    >>> enc_out, dec_out = net.forward(src, tgt)
    >>> enc_out.shape
    torch.Size([8, 120, 512])
    >>> dec_out.shape
    torch.Size([8, 120, 512])
    """

    def __init__(
        self,
        tgt_vocab,
        input_size,
        d_model=512,
        nhead=8,
        num_encoder_layers=6,
        num_decoder_layers=6,
        d_ffn=2048,
        dropout=0.1,
        activation=nn.ReLU,
        positional_encoding="fixed_abs_sine",
        normalize_before=False,
        kernel_size: Optional[int] = 31,
        bias: Optional[bool] = True,
        encoder_module: Optional[str] = "transformer",
        conformer_activation: Optional[nn.Module] = Swish,
        branchformer_activation: Optional[nn.Module] = nn.GELU,
        attention_type: Optional[str] = "regularMHA",
        max_length: Optional[int] = 2500,
        causal: Optional[bool] = True,
        csgu_linear_units: Optional[int] = 3072,
        gate_activation: Optional[nn.Module] = nn.Identity,
        use_linear_after_conv: Optional[bool] = False,
        output_hidden_states = False,
        layerdrop_prob=0.0,

    ):
        super().__init__(
            d_model=d_model,
            nhead=nhead,
            num_encoder_layers=num_encoder_layers,
            num_decoder_layers=num_decoder_layers,
            d_ffn=d_ffn,
            dropout=dropout,
            activation=activation,
            positional_encoding=positional_encoding,
            normalize_before=normalize_before,
            kernel_size=kernel_size,
            bias=bias,
            encoder_module=encoder_module,
            conformer_activation=conformer_activation,
            branchformer_activation=branchformer_activation,
            attention_type=attention_type,
            max_length=max_length,
            causal=causal,
            csgu_linear_units=csgu_linear_units,
            gate_activation=gate_activation,
            use_linear_after_conv=use_linear_after_conv,
            output_hidden_states=output_hidden_states,
            layerdrop_prob=layerdrop_prob,
        )

        self.custom_src_module = ModuleList(
            Linear(
                input_size=input_size,
                n_neurons=d_model,
                bias=True,
                combine_dims=False,
            ),
            torch.nn.Dropout(dropout),
        )

        if num_decoder_layers > 0:
            self.custom_tgt_module = ModuleList(
                NormalizedEmbedding(d_model, tgt_vocab)
            )

        # reset parameters using xavier_normal_
        self._init_params()

    def forward(self, src, tgt, wav_len=None, pad_idx=0):
        """
        Arguments
        ----------
        src : torch.Tensor
            The sequence to the encoder.
        tgt : torch.Tensor
            The sequence to the decoder.
        wav_len: torch.Tensor, optional
            Torch Tensor of shape (batch, ) containing the relative length to padded length for each example.
        pad_idx : int, optional
            The index for <pad> token (default=0).
        """

        # reshape the src vector to [Batch, Time, Fea] is a 4d vector is given
        if src.ndim == 4:
            bz, t, ch1, ch2 = src.shape
            src = src.reshape(bz, t, ch1 * ch2)

        (
            src_key_padding_mask,
            tgt_key_padding_mask,
            src_mask,
            tgt_mask,
        ) = make_transformer_src_tgt_masks(
            src, tgt, wav_len, causal=self.causal, pad_idx=pad_idx
        )

        src = self.custom_src_module(src)
        # add pos encoding to queries if are sinusoidal ones else
        if self.attention_type == "hypermixing":
            pos_embs_encoder = None
        elif self.attention_type == "RelPosMHAXL":
            pos_embs_encoder = self.positional_encoding(src)
        elif self.positional_encoding_type == "fixed_abs_sine":
            src = src + self.positional_encoding(src)  # add the encodings here
            pos_embs_encoder = None

        encoder_out, _ = self.encoder(
            src=src,
            src_mask=src_mask,
            src_key_padding_mask=src_key_padding_mask,
            pos_embs=pos_embs_encoder,
        )

        # if encoder only, we return the output of the encoder
        if tgt is None:
            return encoder_out, None

        tgt = self.custom_tgt_module(tgt)

        if self.attention_type == "RelPosMHAXL":
            tgt = tgt + self.positional_encoding_decoder(tgt)
            pos_embs_encoder = None  # self.positional_encoding(src)
            pos_embs_target = None
        elif (
            self.positional_encoding_type == "fixed_abs_sine"
            or self.attention_type == "hypermixing"
        ):
            tgt = tgt + self.positional_encoding(tgt)
            pos_embs_target = None
            pos_embs_encoder = None

        decoder_out, _, _ = self.decoder(
            tgt=tgt,
            memory=encoder_out,
            memory_mask=None,
            tgt_mask=tgt_mask,
            tgt_key_padding_mask=tgt_key_padding_mask,
            memory_key_padding_mask=src_key_padding_mask,
            pos_embs_tgt=pos_embs_target,
            pos_embs_src=pos_embs_encoder,
        )

        return encoder_out, decoder_out

    @torch.no_grad()
    def decode(self, tgt, encoder_out, enc_len=None):
        """This method implements a decoding step for the transformer model.

        Arguments
        ---------
        tgt : torch.Tensor
            The sequence to the decoder.
        encoder_out : torch.Tensor
            Hidden output of the encoder.
        enc_len : torch.LongTensor
            The actual length of encoder states.

        Returns
        -------
        prediction
        """
        tgt_mask = get_lookahead_mask(tgt)
        src_key_padding_mask = None
        if enc_len is not None:
            src_key_padding_mask = (1 - length_to_mask(enc_len)).bool()

        tgt = self.custom_tgt_module(tgt)
        if self.attention_type == "RelPosMHAXL":
            tgt = tgt + self.positional_encoding_decoder(tgt)
            pos_embs_encoder = None  # self.positional_encoding(src)
            pos_embs_target = None
        elif (
            self.positional_encoding_type == "fixed_abs_sine"
            or self.attention_type == "hypermixing"
        ):
            tgt = tgt + self.positional_encoding(tgt)  # add the encodings here
            pos_embs_target = None
            pos_embs_encoder = None

        prediction, self_attns, multihead_attns = self.decoder(
            tgt,
            encoder_out,
            tgt_mask=tgt_mask,
            memory_key_padding_mask=src_key_padding_mask,
            pos_embs_tgt=pos_embs_target,
            pos_embs_src=pos_embs_encoder,
        )
        return prediction, multihead_attns[-1]

    def encode(
        self,
        src,
        wav_len=None,
        pad_idx=0,
        dynchunktrain_config: Optional[DynChunkTrainConfig] = None,
    ):
        """
        Encoder forward pass

        Arguments
        ---------
        src : torch.Tensor
            The sequence to the encoder.
        wav_len : torch.Tensor, optional
            Torch Tensor of shape (batch, ) containing the relative length to padded length for each example.
        pad_idx : int
            The index used for padding.
        dynchunktrain_config : DynChunkTrainConfig
            Dynamic chunking config.

        Returns
        -------
        encoder_out : torch.Tensor
        """
        # reshape the src vector to [Batch, Time, Fea] if a 4d vector is given
        if src.dim() == 4:
            bz, t, ch1, ch2 = src.shape
            src = src.reshape(bz, t, ch1 * ch2)

        (
            src_key_padding_mask,
            _,
            src_mask,
            _,
        ) = make_transformer_src_tgt_masks(
            src,
            None,
            wav_len,
            pad_idx=pad_idx,
            causal=self.causal,
            dynchunktrain_config=dynchunktrain_config,
        )

        src = self.custom_src_module(src)
        if self.attention_type == "hypermixing":
            pos_embs_source = None
        elif self.attention_type == "RelPosMHAXL":
            pos_embs_source = self.positional_encoding(src)
        elif self.positional_encoding_type == "fixed_abs_sine":
            src = src + self.positional_encoding(src)
            pos_embs_source = None

<<<<<<< HEAD
        if self.output_hidden_states:
            encoder_out, _, hidden_state_lst = self.encoder(
                src=src,
                src_key_padding_mask=src_key_padding_mask,
                pos_embs=pos_embs_source,
            )

            return encoder_out, hidden_state_lst 
        else:
            encoder_out, _ = self.encoder(
                src=src,
                src_key_padding_mask=src_key_padding_mask,
                pos_embs=pos_embs_source,
            )

            return encoder_out
=======
        encoder_out, _ = self.encoder(
            src=src,
            src_mask=src_mask,
            src_key_padding_mask=src_key_padding_mask,
            pos_embs=pos_embs_source,
            dynchunktrain_config=dynchunktrain_config,
        )

        return encoder_out

    def encode_streaming(self, src, context: TransformerASRStreamingContext):
        """
        Streaming encoder forward pass

        Arguments
        ---------
        src : torch.Tensor
            The sequence (chunk) to the encoder.
        context : TransformerASRStreamingContext
            Mutable reference to the streaming context. This holds the state
            needed to persist across chunk inferences and can be built using
            `make_streaming_context`. This will get mutated by this function.

        Returns
        -------
        Encoder output for this chunk.

        Example
        -------
        >>> import torch
        >>> from speechbrain.lobes.models.transformer.TransformerASR import TransformerASR
        >>> from speechbrain.utils.dynamic_chunk_training import DynChunkTrainConfig
        >>> net = TransformerASR(
        ...     tgt_vocab=100,
        ...     input_size=64,
        ...     d_model=64,
        ...     nhead=8,
        ...     num_encoder_layers=1,
        ...     num_decoder_layers=0,
        ...     d_ffn=128,
        ...     attention_type="RelPosMHAXL",
        ...     positional_encoding=None,
        ...     encoder_module="conformer",
        ...     normalize_before=True,
        ...     causal=False,
        ... )
        >>> ctx = net.make_streaming_context(DynChunkTrainConfig(16, 1))
        >>> src1 = torch.rand([8, 16, 64])
        >>> src2 = torch.rand([8, 16, 64])
        >>> out1 = net.encode_streaming(src1, ctx)
        >>> out1.shape
        torch.Size([8, 16, 64])
        >>> ctx.encoder_context.layers[0].mha_left_context.shape
        torch.Size([8, 16, 64])
        >>> out2 = net.encode_streaming(src2, ctx)
        >>> out2.shape
        torch.Size([8, 16, 64])
        >>> ctx.encoder_context.layers[0].mha_left_context.shape
        torch.Size([8, 16, 64])
        >>> combined_out = torch.concat((out1, out2), dim=1)
        >>> combined_out.shape
        torch.Size([8, 32, 64])
        """

        if src.dim() == 4:
            bz, t, ch1, ch2 = src.shape
            src = src.reshape(bz, t, ch1 * ch2)

        # HACK: our problem here is that the positional_encoding is computed
        # against the size of our source tensor, but we only know how many left
        # context frames we're injecting to the encoder within the encoder
        # context.
        # so this workaround does just that.
        #
        # i'm not sure how this would be best refactored, but an option would be
        # to let the encoder get the pos embedding itself and have a way to
        # cache it.
        #
        # additionally, positional encoding functions take in a whole source
        # tensor just to get its attributes (size, device, type) but this is
        # sort of silly for the embeddings that don't need one.
        # so we craft a dummy empty (uninitialized) tensor to help...
        known_left_context = context.encoder_context.layers[0].mha_left_context
        if known_left_context is None:
            pos_encoding_dummy = src
        else:
            target_shape = list(src.shape)
            target_shape[-2] += known_left_context.shape[-2]
            pos_encoding_dummy = torch.empty(size=target_shape).to(src)

        src = self.custom_src_module(src)
        if self.attention_type == "RelPosMHAXL":
            pos_embs_source = self.positional_encoding(pos_encoding_dummy)

        elif self.positional_encoding_type == "fixed_abs_sine":
            src = src + self.positional_encoding(pos_encoding_dummy)
            pos_embs_source = None

        encoder_out, _ = self.encoder.forward_streaming(
            src=src, pos_embs=pos_embs_source, context=context.encoder_context
        )
        return encoder_out
>>>>>>> 46c9432b

    def make_streaming_context(
        self, dynchunktrain_config: DynChunkTrainConfig, encoder_kwargs={}
    ):
        """Creates a blank streaming context for this transformer and its
        encoder.

        Arguments
        ---------
        dynchunktrain_config : DynChunkTrainConfig
            Runtime chunkwise attention configuration.
        encoder_kwargs : dict
            Parameters to be forward to the encoder's `make_streaming_context`.
            Metadata required for the encoder could differ depending on the
            encoder.

        Returns
        -------
        TransformerASRStreamingContext
        """
        return TransformerASRStreamingContext(
            dynchunktrain_config=dynchunktrain_config,
            encoder_context=self.encoder.make_streaming_context(
                dynchunktrain_config,
                **encoder_kwargs,
            ),
        )

    def _init_params(self):
        for p in self.parameters():
            if p.dim() > 1:
                torch.nn.init.xavier_normal_(p)


class EncoderWrapper(nn.Module):
    """This is a wrapper of any ASR transformer encoder. By default, the
    TransformerASR .forward() function encodes and decodes. With this wrapper
    the .forward() function becomes .encode() only.

    Important: The TransformerASR class must contain a .encode() function.

    Arguments
    ---------
    transformer : sb.lobes.models.TransformerInterface
        A Transformer instance that contains a .encode() function.
    *args : tuple
    **kwargs : dict
        Arguments to forward to parent class.

    Example
    -------
    >>> src = torch.rand([8, 120, 512])
    >>> tgt = torch.randint(0, 720, [8, 120])
    >>> net = TransformerASR(
    ...     720, 512, 512, 8, 1, 1, 1024, activation=torch.nn.GELU
    ... )
    >>> encoder = EncoderWrapper(net)
    >>> enc_out = encoder(src)
    >>> enc_out.shape
    torch.Size([8, 120, 512])
    """

    def __init__(self, transformer, *args, **kwargs):
        super().__init__(*args, **kwargs)
        self.transformer = transformer
<<<<<<< HEAD

    def forward(self, x, wav_lens=None, pad_idx=0):
        """ Processes the input tensor x and returns an output tensor."""
        x = self.transformer.encode(x, wav_lens, pad_idx)
        return x
    

class WeightedEncoderWrapper(nn.Module):
    """This is a wrapper of any ASR transformer encoder. By default, the
    TransformerASR .forward() function encodes and decodes. With this wrapper
    the .forward() function becomes .encode() only.

    Important: The TransformerASR class must contain a .encode() function.

    Arguments
    ----------
    transformer : sb.lobes.models.TransformerInterface
        A Transformer instance that contains a .encode() function.

    Example
    -------
    >>> src = torch.rand([8, 120, 512])
    >>> tgt = torch.randint(0, 720, [8, 120])
    >>> net = TransformerASR(
    ...     720, 512, 512, 8, 1, 1, 1024, activation=torch.nn.GELU
    ... )
    >>> encoder = EncoderWrapper(net)
    >>> enc_out = encoder(src)
    >>> enc_out.shape
    torch.Size([8, 120, 512])
    """

    def __init__(self, transformer, num_layers, layernorm=False, freeze=False, *args, **kwargs):
        super().__init__(*args, **kwargs)
        self.transformer = transformer
        assert (
            self.transformer.output_hidden_states
        ), "output_hidden_states must be True to use Weighted Encoder Wrapper"
        self.num_layers = num_layers
        # self.num_layers = self.num_encoder_layers + 1
        # Initializing the learnable weights
        zero_init = torch.cat([torch.zeros(self.num_layers)])
        self.weights = torch.nn.Parameter(zero_init, requires_grad=True)
        self.layernorm = layernorm

        if freeze:
            for param in self.transformer.parameters():
                param.requires_grad = False

    def forward(self, x, wav_lens=None, pad_idx=0):
        """ Processes the input tensor x and returns an output tensor."""
        _, hidden_states = self.transformer.encode(x, wav_lens, pad_idx)

        hidden_states = torch.stack(hidden_states, dim=0).detach()

        # First dimension should be equal to the number of layers in the hparams
        assert (
            self.num_layers == hidden_states.shape[0]
        ), "Num layers not equal to num hidden states"

        norm_weights = nn.functional.softmax(self.weights, dim=-1)
        
        # Layernorming the layers representations if asked
        if self.layernorm:
            hidden_states = [
                nn.functional.layer_norm(t, (t.shape[-1],)) for t in hidden_states
            ]

        # Summing the weighted layers
        weighted_feats = hidden_states[0] * norm_weights[0]
        for i in range(1, len(hidden_states)):
            weighted_feats += hidden_states[i] * norm_weights[i]
        # print(norm_weights)
        return weighted_feats



class ComputeFeaturesWrapper(nn.Module):

    def __init__(
            self, 
            compute_features,
            normalize,
            model,
            *args, 
            **kwargs
    ):
        super().__init__(*args, **kwargs)
        self.compute_features = compute_features
        self.normalize = normalize
        self.cnn = model[0]
        self.wrapper = model[1]
        self.weights = self.wrapper.weights


    def forward(self, x, wav_lens=None, pad_idx=0):
        """ Processes the input tensor x and returns an output tensor."""
        x = self.compute_features(x)
        x = self.normalize(x, wav_lens, epoch=10) # don't change normalizer anymore
        x = self.cnn(x)
        return self.wrapper(x, wav_lens, pad_idx)
=======
        self.make_streaming_context = self.transformer.make_streaming_context

    def forward(self, x, wav_lens=None, pad_idx=0, **kwargs):
        """Processes the input tensor x and returns an output tensor."""
        x = self.transformer.encode(x, wav_lens, pad_idx, **kwargs)
        return x

    def forward_streaming(self, x, context):
        """Processes the input audio chunk tensor `x`, using and updating the
        mutable encoder `context`"""
        x = self.transformer.encode_streaming(x, context)
        return x

    def make_streaming_context(self, *args, **kwargs):
        """Initializes a streaming context. Forwards all arguments to the
        underlying transformer. See :meth:`speechbrain.lobes.models.transformer.TransformerASR.make_streaming_context`.
        """
        return self.transformer.make_streaming_context(*args, **kwargs)
>>>>>>> 46c9432b
<|MERGE_RESOLUTION|>--- conflicted
+++ resolved
@@ -481,33 +481,26 @@
             src = src + self.positional_encoding(src)
             pos_embs_source = None
 
-<<<<<<< HEAD
         if self.output_hidden_states:
             encoder_out, _, hidden_state_lst = self.encoder(
                 src=src,
+                src_mask=src_mask,
                 src_key_padding_mask=src_key_padding_mask,
                 pos_embs=pos_embs_source,
+                dynchunktrain_config=dynchunktrain_config,
             )
 
             return encoder_out, hidden_state_lst 
         else:
             encoder_out, _ = self.encoder(
                 src=src,
+                src_mask=src_mask,
                 src_key_padding_mask=src_key_padding_mask,
                 pos_embs=pos_embs_source,
+                dynchunktrain_config=dynchunktrain_config,
             )
 
             return encoder_out
-=======
-        encoder_out, _ = self.encoder(
-            src=src,
-            src_mask=src_mask,
-            src_key_padding_mask=src_key_padding_mask,
-            pos_embs=pos_embs_source,
-            dynchunktrain_config=dynchunktrain_config,
-        )
-
-        return encoder_out
 
     def encode_streaming(self, src, context: TransformerASRStreamingContext):
         """
@@ -601,7 +594,6 @@
             src=src, pos_embs=pos_embs_source, context=context.encoder_context
         )
         return encoder_out
->>>>>>> 46c9432b
 
     def make_streaming_context(
         self, dynchunktrain_config: DynChunkTrainConfig, encoder_kwargs={}
@@ -667,16 +659,28 @@
     def __init__(self, transformer, *args, **kwargs):
         super().__init__(*args, **kwargs)
         self.transformer = transformer
-<<<<<<< HEAD
-
-    def forward(self, x, wav_lens=None, pad_idx=0):
-        """ Processes the input tensor x and returns an output tensor."""
-        x = self.transformer.encode(x, wav_lens, pad_idx)
+        self.make_streaming_context = self.transformer.make_streaming_context
+
+    def forward(self, x, wav_lens=None, pad_idx=0, **kwargs):
+        """Processes the input tensor x and returns an output tensor."""
+        x = self.transformer.encode(x, wav_lens, pad_idx, **kwargs)
         return x
+
+    def forward_streaming(self, x, context):
+        """Processes the input audio chunk tensor `x`, using and updating the
+        mutable encoder `context`"""
+        x = self.transformer.encode_streaming(x, context)
+        return x
+
+    def make_streaming_context(self, *args, **kwargs):
+        """Initializes a streaming context. Forwards all arguments to the
+        underlying transformer. See :meth:`speechbrain.lobes.models.transformer.TransformerASR.make_streaming_context`.
+        """
+        return self.transformer.make_streaming_context(*args, **kwargs)
     
 
 class WeightedEncoderWrapper(nn.Module):
-    """This is a wrapper of any ASR transformer encoder. By default, the
+    """This is a weighted wrapper of any ASR transformer encoder. By default, the
     TransformerASR .forward() function encodes and decodes. With this wrapper
     the .forward() function becomes .encode() only.
 
@@ -686,6 +690,11 @@
     ----------
     transformer : sb.lobes.models.TransformerInterface
         A Transformer instance that contains a .encode() function.
+    num_layers: int
+        Number of layers for the weighted wrapper. Normally this should be
+        one more than the number of layers in the encoder because the 
+        encoder will output a list of the output of the AFE plus
+        the output of each layer in the encoder.
 
     Example
     -------
@@ -742,7 +751,6 @@
             weighted_feats += hidden_states[i] * norm_weights[i]
         # print(norm_weights)
         return weighted_feats
-
 
 
 class ComputeFeaturesWrapper(nn.Module):
@@ -768,24 +776,4 @@
         x = self.compute_features(x)
         x = self.normalize(x, wav_lens, epoch=10) # don't change normalizer anymore
         x = self.cnn(x)
-        return self.wrapper(x, wav_lens, pad_idx)
-=======
-        self.make_streaming_context = self.transformer.make_streaming_context
-
-    def forward(self, x, wav_lens=None, pad_idx=0, **kwargs):
-        """Processes the input tensor x and returns an output tensor."""
-        x = self.transformer.encode(x, wav_lens, pad_idx, **kwargs)
-        return x
-
-    def forward_streaming(self, x, context):
-        """Processes the input audio chunk tensor `x`, using and updating the
-        mutable encoder `context`"""
-        x = self.transformer.encode_streaming(x, context)
-        return x
-
-    def make_streaming_context(self, *args, **kwargs):
-        """Initializes a streaming context. Forwards all arguments to the
-        underlying transformer. See :meth:`speechbrain.lobes.models.transformer.TransformerASR.make_streaming_context`.
-        """
-        return self.transformer.make_streaming_context(*args, **kwargs)
->>>>>>> 46c9432b
+        return self.wrapper(x, wav_lens, pad_idx)