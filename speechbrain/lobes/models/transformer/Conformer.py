--- conflicted
+++ resolved
@@ -8,12 +8,9 @@
 """
 
 import warnings
-<<<<<<< HEAD
 import numpy as np
-=======
 from dataclasses import dataclass
 from typing import List, Optional
->>>>>>> 46c9432b
 
 import torch
 import torch.nn as nn
@@ -625,16 +622,11 @@
     causal: bool, optional
         Whether the convolutions should be causal or not.
     attention_type: str, optional
-<<<<<<< HEAD
         type of attention layer, e.g. regulaMHA for regular MultiHeadAttention.
     output_hidden_states: bool, optional
         Whether the model should output the hidden states.
     layerdrop_prob: float
         The probability to drop an entire layer
-=======
-        type of attention layer, e.g. regularMHA for regular MultiHeadAttention.
-
->>>>>>> 46c9432b
 
     Example
     -------
@@ -738,7 +730,6 @@
             keep_probs = None
 
         attention_lst = []
-<<<<<<< HEAD
         if self.output_hidden_states:
             hidden_state_lst = [output]
 
@@ -754,24 +745,18 @@
                     src_mask=src_mask,
                     src_key_padding_mask=src_key_padding_mask,
                     pos_embs=pos_embs,
+                    dynchunktrain_config=dynchunktrain_config,
                 )
                 attention_lst.append(attention)
 
                 if self.output_hidden_states:
                     hidden_state_lst.append(output)
-=======
-        for enc_layer in self.layers:
-            output, attention = enc_layer(
-                output,
-                src_mask=src_mask,
-                src_key_padding_mask=src_key_padding_mask,
-                pos_embs=pos_embs,
-                dynchunktrain_config=dynchunktrain_config,
-            )
-            attention_lst.append(attention)
+        
         output = self.norm(output)
-
+        if self.output_hidden_states:
+            return output, attention_lst, hidden_state_lst
         return output, attention_lst
+
 
     def forward_streaming(
         self,
@@ -817,12 +802,7 @@
             )
             attention_lst.append(attention)
         output = self.norm(output)
->>>>>>> 46c9432b
-
-        output = self.norm(output)
-        if self.output_hidden_states:
-            return output, attention_lst, hidden_state_lst
-        return output, attention_lst
+
 
     def make_streaming_context(self, dynchunktrain_config: DynChunkTrainConfig):
         """Creates a blank streaming context for the encoder.
