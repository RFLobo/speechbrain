--- conflicted
+++ resolved
@@ -2076,7 +2076,6 @@
 
         Arguments
         ---------
-<<<<<<< HEAD
         mix : torch.tensor
             The mixture of sources of shape [B, T] or [B, C, T],
             where B = batch size
@@ -2086,10 +2085,6 @@
         ref_channel: int
             Index of channel, which should be separated
             This option is relevant only for multi-channel input.
-=======
-        mix : torch.Tensor
-            The mixture of sources.
->>>>>>> a06d12cf
 
         Returns
         -------
