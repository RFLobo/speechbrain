--- conflicted
+++ resolved
@@ -1,4 +1,3 @@
-<<<<<<< HEAD
 """Defines interfaces for simple inference with pretrained models
 
 Authors:
@@ -10,10 +9,13 @@
  * Abdel Heba 2021
  * Andreas Nautsch 2022, 2023
  * Pooneh Mousavi 2023
+ * Sylvain de Langen 2023
+ * Adel Moumen 2023
 """
 import logging
 import hashlib
 import sys
+import warnings
 import speechbrain
 import torch
 import torchaudio
@@ -174,7 +176,13 @@
          * data_parallel_backend
          * distributed_launch
          * distributed_backend
+         * jit
          * jit_module_keys
+         * compule
+         * compile_module_keys
+         * compile_mode
+         * compile_using_fullgraph
+         * compile_using_dynamic_shape_tracing
     freeze_params : bool
         To freeze (requires_grad=False) parameters or not. Normally in inference
         you want to freeze the params. Also calls .eval() on all modules.
@@ -195,7 +203,13 @@
             "data_parallel_backend": False,
             "distributed_launch": False,
             "distributed_backend": "nccl",
+            "jit": False,
             "jit_module_keys": None,
+            "compile": False,
+            "compile_module_keys": None,
+            "compile_mode": "reduce-overhead",
+            "compile_using_fullgraph": False,
+            "compile_using_dynamic_shape_tracing": False,
         }
         for arg, default in run_opt_defaults.items():
             if run_opts is not None and arg in run_opts:
@@ -243,7 +257,7 @@
         """
 
         # Make jit-able
-        self._compile_jit()
+        self._compile()
         self._wrap_distributed()
 
         # If we don't want to backprop, freeze the pretrained parameters
@@ -287,19 +301,74 @@
         )
         return self.audio_normalizer(signal, sr)
 
-    def _compile_jit(self):
-        """Compile requested modules with ``torch.jit.script``."""
-        if self.jit_module_keys is None:
-            return
-
-        for name in self.jit_module_keys:
+    def _compile(self):
+        """Compile requested modules with either JIT or TorchInductor."""
+        compile_available = hasattr(torch, "compile")
+
+        if not compile_available and self.compile_module_keys is not None:
+            raise ValueError(
+                "'compile_module_keys' specified, but this install of PyTorch "
+                "seems to be too old to support it."
+            )
+
+        # Modules to compile with torch.compile
+        compile_module_keys = set()
+        if self.compile:
+            if self.compile_module_keys is None:
+                compile_module_keys = set(self.mods)
+            else:
+                compile_module_keys = set(self.compile_module_keys)
+                logger.warning(
+                    "--compile and --compile_module_keys are both specified. "
+                    "Only modules specified in --compile_module_keys will be compiled."
+                )
+
+        # Modules to compile with jit
+        jit_module_keys = set()
+        if self.jit:
+            if self.jit_module_keys is None:
+                jit_module_keys = set(self.mods)
+            else:
+                jit_module_keys = set(self.jit_module_keys)
+                logger.warning(
+                    "--jit and --jit_module_keys are both specified. "
+                    "Only modules specified in --jit_module_keys will be compiled."
+                )
+
+        # find missing keys
+        for name in compile_module_keys | jit_module_keys:
             if name not in self.mods:
                 raise ValueError(
-                    "module " + name + " cannot be jit compiled because "
-                    "it is not defined in your hparams file."
+                    f"module {name} is not defined in your hparams file."
                 )
+
+        # try 'torch.compile', remove successful compiles from JIT list
+        for name in compile_module_keys:
+            try:
+                module = torch.compile(
+                    self.mods[name],
+                    mode=self.compile_mode,
+                    fullgraph=self.compile_using_fullgraph,
+                    dynamic=self.compile_using_dynamic_shape_tracing,
+                )
+            except Exception as e:
+                logger.warning(
+                    f"'{name}' in 'compile_module_keys' failed to compile "
+                    f"and will be skipped (may fallback onto JIT, if "
+                    f"specified): {e}"
+                )
+                continue
+
+            self.mods[name] = module.to(self.device)
+            jit_module_keys.discard(name)
+
+        for name in jit_module_keys:
             module = torch.jit.script(self.mods[name])
             self.mods[name] = module.to(self.device)
+
+    def _compile_jit(self):
+        warnings.warn("'_compile_jit' is deprecated; use '_compile' instead")
+        self._compile()
 
     def _wrap_distributed(self):
         """Wrap modules with distributed wrapper when requested."""
@@ -874,7 +943,7 @@
                     for token_seq in predictions
                 ]
             else:
-                sys.exit(
+                raise ValueError(
                     "The tokenizer must be sentencepiece or CTCTextEncoder"
                 )
 
@@ -1116,8 +1185,8 @@
             The prediction is 1 if the two signals in input are from the same
             speaker and 0 otherwise.
         """
-        emb1 = self.encode_batch(wavs1, wav1_lens, normalize=True)
-        emb2 = self.encode_batch(wavs2, wav2_lens, normalize=True)
+        emb1 = self.encode_batch(wavs1, wav1_lens, normalize=False)
+        emb2 = self.encode_batch(wavs2, wav2_lens, normalize=False)
         score = self.similarity(emb1, emb2)
         return score, score > threshold
 
@@ -1174,7 +1243,6 @@
         super().__init__(*args, **kwargs)
         self.time_resolution = self.hparams.time_resolution
         self.sample_rate = self.hparams.sample_rate
-        self.device = self.hparams.device
 
     def get_speech_prob_file(
         self,
@@ -3191,6 +3259,141 @@
         return self.decode_batch(spectrogram)
 
 
+class DiffWaveVocoder(Pretrained):
+    """
+    A ready-to-use inference wrapper for DiffWave as vocoder.
+    The wrapper allows to perform generative tasks:
+        locally-conditional generation: mel_spec -> waveform
+    Arguments
+    ---------
+    hparams
+        Hyperparameters (from HyperPyYAML)
+    """
+
+    HPARAMS_NEEDED = ["diffusion"]
+
+    def __init__(self, *args, **kwargs):
+        super().__init__(*args, **kwargs)
+        if hasattr(self.hparams, "diffwave"):
+            self.infer = self.hparams.diffusion.inference
+        else:
+            raise NotImplementedError
+
+    def decode_batch(
+        self,
+        mel,
+        hop_len,
+        mel_lens=None,
+        fast_sampling=False,
+        fast_sampling_noise_schedule=None,
+    ):
+        """Generate waveforms from spectrograms
+        Arguments
+        ---------
+        mel: torch.tensor
+            spectrogram [batch, mels, time]
+        hop_len: int
+            Hop length during mel-spectrogram extraction
+            Should be the same value as in the .yaml file
+            Used to determine the output wave length
+            Also used to mask the noise for vocoding task
+        mel_lens: torch.tensor
+            Used to mask the noise caused by padding
+            A list of lengths of mel-spectrograms for the batch
+            Can be obtained from the output of Tacotron/FastSpeech
+        fast_sampling: bool
+            whether to do fast sampling
+        fast_sampling_noise_schedule: list
+            the noise schedules used for fast sampling
+        Returns
+        -------
+        waveforms: torch.tensor
+            Batch of mel-waveforms [batch, 1, time]
+
+        """
+        with torch.no_grad():
+            waveform = self.infer(
+                unconditional=False,
+                scale=hop_len,
+                condition=mel.to(self.device),
+                fast_sampling=fast_sampling,
+                fast_sampling_noise_schedule=fast_sampling_noise_schedule,
+            )
+
+        # Mask the noise caused by padding during batch inference
+        if mel_lens is not None and hop_len is not None:
+            waveform = self.mask_noise(waveform, mel_lens, hop_len)
+        return waveform
+
+    def mask_noise(self, waveform, mel_lens, hop_len):
+        """Mask the noise caused by padding during batch inference
+        Arguments
+        ---------
+        wavform: torch.tensor
+            Batch of generated waveforms [batch, 1, time]
+        mel_lens: torch.tensor
+            A list of lengths of mel-spectrograms for the batch
+            Can be obtained from the output of Tacotron/FastSpeech
+        hop_len: int
+            hop length used for mel-spectrogram extraction
+            same value as in the .yaml file
+        Returns
+        -------
+        waveform: torch.tensor
+            Batch of waveforms without padded noise [batch, 1, time]
+        """
+        waveform = waveform.squeeze(1)
+        # the correct audio length should be hop_len * mel_len
+        mask = length_to_mask(
+            mel_lens * hop_len, waveform.shape[1], device=waveform.device
+        ).bool()
+        waveform.masked_fill_(~mask, 0.0)
+        return waveform.unsqueeze(1)
+
+    def decode_spectrogram(
+        self,
+        spectrogram,
+        hop_len,
+        fast_sampling=False,
+        fast_sampling_noise_schedule=None,
+    ):
+        """Computes waveforms from a single mel-spectrogram
+        Arguments
+        ---------
+        spectrogram: torch.tensor
+            mel-spectrogram [mels, time]
+        hop_len: int
+            hop length used for mel-spectrogram extraction
+            same value as in the .yaml file
+        fast_sampling: bool
+            whether to do fast sampling
+        fast_sampling_noise_schedule: list
+            the noise schedules used for fast sampling
+        Returns
+        -------
+        waveform: torch.tensor
+            waveform [1, time]
+
+        audio can be saved by:
+        >>> waveform = torch.rand(1, 666666)
+        >>> sample_rate = 22050
+        >>> torchaudio.save(str(getfixture('tmpdir') / "test.wav"), waveform, sample_rate)
+        """
+        with torch.no_grad():
+            waveform = self.infer(
+                unconditional=False,
+                scale=hop_len,
+                condition=spectrogram.unsqueeze(0).to(self.device),
+                fast_sampling=fast_sampling,
+                fast_sampling_noise_schedule=fast_sampling_noise_schedule,
+            )
+        return waveform.squeeze(0)
+
+    def forward(self, spectrogram):
+        """Decodes the input spectrograms"""
+        return self.decode_batch(spectrogram)
+
+
 class WhisperASR(Pretrained):
     """A ready-to-use Whisper ASR model
 
@@ -3345,8 +3548,8 @@
 
         Returns
         -------
-        dict
-            The emotions and their boundaries.
+        list of dictionary: List[Dict[List]]
+            The emotions and their temporal boundaries.
         """
         waveform = self.load_audio(path)
         # Fake a batch:
@@ -3408,8 +3611,8 @@
 
         Returns
         -------
-        torch.tensor
-            The frame-wise predictions
+        list of dictionary: List[Dict[List]]
+            The emotions and their temporal boundaries.
         """
         outputs = self.encode_batch(wavs, wav_lens)
         averaged_out = self.hparams.avg_pool(outputs)
@@ -3445,9 +3648,9 @@
             ]
             return results
 
-    def forward(self, wavs, wav_lens):
-        """Runs full transcription - note: no gradients through decoding"""
-        return self.transcribe_batch(wavs, wav_lens)
+    def forward(self, wavs, wav_lens, batch_id):
+        """Get emotion diarization for a batch of waveforms."""
+        return self.diarize_batch(wavs, wav_lens, batch_id)
 
     def is_overlapped(self, end1, start2):
         """Returns True if segments are overlapping.
@@ -3803,4015 +4006,4 @@
 
     def forward(self, wavs, wav_lens=None):
         """Runs the classification"""
-        return self.interpret_batch(wavs, wav_lens)
-=======
-"""Defines interfaces for simple inference with pretrained models
-
-Authors:
- * Aku Rouhe 2021
- * Peter Plantinga 2021
- * Loren Lugosch 2020
- * Mirco Ravanelli 2020
- * Titouan Parcollet 2021
- * Abdel Heba 2021
- * Andreas Nautsch 2022, 2023
- * Pooneh Mousavi 2023
- * Sylvain de Langen 2023
- * Adel Moumen 2023
-"""
-import logging
-import hashlib
-import sys
-import warnings
-import speechbrain
-import torch
-import torchaudio
-import sentencepiece
-from types import SimpleNamespace
-from torch.nn import SyncBatchNorm
-from torch.nn import DataParallel as DP
-from hyperpyyaml import load_hyperpyyaml
-from copy import copy
-from speechbrain.pretrained.fetching import fetch
-from speechbrain.dataio.preprocess import AudioNormalizer
-import torch.nn.functional as F
-from torch.nn.parallel import DistributedDataParallel as DDP
-from speechbrain.utils.data_utils import split_path
-from speechbrain.utils.distributed import run_on_main
-from speechbrain.dataio.batch import PaddedBatch, PaddedData
-from speechbrain.utils.data_pipeline import DataPipeline
-from speechbrain.utils.callchains import lengths_arg_exists
-from speechbrain.utils.superpowers import import_from_path
-from speechbrain.dataio.dataio import length_to_mask
-from speechbrain.processing.NMF import spectral_phase
-
-logger = logging.getLogger(__name__)
-
-
-def foreign_class(
-    source,
-    hparams_file="hyperparams.yaml",
-    pymodule_file="custom.py",
-    classname="CustomInterface",
-    overrides={},
-    savedir=None,
-    use_auth_token=False,
-    download_only=False,
-    **kwargs,
-):
-    """Fetch and load an interface from an outside source
-
-    The source can be a location on the filesystem or online/huggingface
-
-    The pymodule file should contain a class with the given classname. An
-    instance of that class is returned. The idea is to have a custom Pretrained
-    subclass in the file. The pymodule file is also added to the python path
-    before the Hyperparams YAML file is loaded, so it can contain any custom
-    implementations that are needed.
-
-    The hyperparams file should contain a "modules" key, which is a
-    dictionary of torch modules used for computation.
-
-    The hyperparams file should contain a "pretrainer" key, which is a
-    speechbrain.utils.parameter_transfer.Pretrainer
-
-    Arguments
-    ---------
-    source : str or Path or FetchSource
-        The location to use for finding the model. See
-        ``speechbrain.pretrained.fetching.fetch`` for details.
-    hparams_file : str
-        The name of the hyperparameters file to use for constructing
-        the modules necessary for inference. Must contain two keys:
-        "modules" and "pretrainer", as described.
-    pymodule_file : str
-        The name of the Python file that should be fetched.
-    classname : str
-        The name of the Class, of which an instance is created and returned
-    overrides : dict
-        Any changes to make to the hparams file when it is loaded.
-    savedir : str or Path
-        Where to put the pretraining material. If not given, will use
-        ./pretrained_models/<class-name>-hash(source).
-    use_auth_token : bool (default: False)
-        If true Hugginface's auth_token will be used to load private models from the HuggingFace Hub,
-        default is False because the majority of models are public.
-    download_only : bool (default: False)
-        If true, class and instance creation is skipped.
-
-    Returns
-    -------
-    object
-        An instance of a class with the given classname from the given pymodule file.
-    """
-    if savedir is None:
-        savedir = f"./pretrained_models/{classname}-{hashlib.md5(source.encode('UTF-8', errors='replace')).hexdigest()}"
-    hparams_local_path = fetch(
-        filename=hparams_file,
-        source=source,
-        savedir=savedir,
-        overwrite=False,
-        save_filename=None,
-        use_auth_token=use_auth_token,
-        revision=None,
-    )
-    pymodule_local_path = fetch(
-        filename=pymodule_file,
-        source=source,
-        savedir=savedir,
-        overwrite=False,
-        save_filename=None,
-        use_auth_token=use_auth_token,
-        revision=None,
-    )
-    sys.path.append(str(pymodule_local_path.parent))
-
-    # Load the modules:
-    with open(hparams_local_path) as fin:
-        hparams = load_hyperpyyaml(fin, overrides)
-
-    # Pretraining:
-    pretrainer = hparams["pretrainer"]
-    pretrainer.set_collect_in(savedir)
-    # For distributed setups, have this here:
-    run_on_main(
-        pretrainer.collect_files, kwargs={"default_source": source},
-    )
-    # Load on the CPU. Later the params can be moved elsewhere by specifying
-    if not download_only:
-        # run_opts={"device": ...}
-        pretrainer.load_collected(device="cpu")
-
-        # Import class and create instance
-        module = import_from_path(pymodule_local_path)
-        cls = getattr(module, classname)
-        return cls(modules=hparams["modules"], hparams=hparams, **kwargs)
-
-
-class Pretrained(torch.nn.Module):
-    """Takes a trained model and makes predictions on new data.
-
-    This is a base class which handles some common boilerplate.
-    It intentionally has an interface similar to ``Brain`` - these base
-    classes handle similar things.
-
-    Subclasses of Pretrained should implement the actual logic of how
-    the pretrained system runs, and add methods with descriptive names
-    (e.g. transcribe_file() for ASR).
-
-    Pretrained is a torch.nn.Module so that methods like .to() or .eval() can
-    work. Subclasses should provide a suitable forward() implementation: by
-    convention, it should be a method that takes a batch of audio signals and
-    runs the full model (as applicable).
-
-    Arguments
-    ---------
-    modules : dict of str:torch.nn.Module pairs
-        The Torch modules that make up the learned system. These can be treated
-        in special ways (put on the right device, frozen, etc.). These are available
-        as attributes under ``self.mods``, like self.mods.model(x)
-    hparams : dict
-        Each key:value pair should consist of a string key and a hyperparameter
-        that is used within the overridden methods. These will
-        be accessible via an ``hparams`` attribute, using "dot" notation:
-        e.g., self.hparams.model(x).
-    run_opts : dict
-        Options parsed from command line. See ``speechbrain.parse_arguments()``.
-        List that are supported here:
-         * device
-         * data_parallel_count
-         * data_parallel_backend
-         * distributed_launch
-         * distributed_backend
-         * jit
-         * jit_module_keys
-         * compule
-         * compile_module_keys
-         * compile_mode
-         * compile_using_fullgraph
-         * compile_using_dynamic_shape_tracing
-    freeze_params : bool
-        To freeze (requires_grad=False) parameters or not. Normally in inference
-        you want to freeze the params. Also calls .eval() on all modules.
-    """
-
-    HPARAMS_NEEDED = []
-    MODULES_NEEDED = []
-
-    def __init__(
-        self, modules=None, hparams=None, run_opts=None, freeze_params=True
-    ):
-        super().__init__()
-        # Arguments passed via the run opts dictionary. Set a limited
-        # number of these, since some don't apply to inference.
-        run_opt_defaults = {
-            "device": "cpu",
-            "data_parallel_count": -1,
-            "data_parallel_backend": False,
-            "distributed_launch": False,
-            "distributed_backend": "nccl",
-            "jit": False,
-            "jit_module_keys": None,
-            "compile": False,
-            "compile_module_keys": None,
-            "compile_mode": "reduce-overhead",
-            "compile_using_fullgraph": False,
-            "compile_using_dynamic_shape_tracing": False,
-        }
-        for arg, default in run_opt_defaults.items():
-            if run_opts is not None and arg in run_opts:
-                setattr(self, arg, run_opts[arg])
-            else:
-                # If any arg from run_opt_defaults exist in hparams and
-                # not in command line args "run_opts"
-                if hparams is not None and arg in hparams:
-                    setattr(self, arg, hparams[arg])
-                else:
-                    setattr(self, arg, default)
-
-        # Put modules on the right device, accessible with dot notation
-        self.mods = torch.nn.ModuleDict(modules)
-        for module in self.mods.values():
-            if module is not None:
-                module.to(self.device)
-
-        # Check MODULES_NEEDED and HPARAMS_NEEDED and
-        # make hyperparams available with dot notation
-        if self.HPARAMS_NEEDED and hparams is None:
-            raise ValueError("Need to provide hparams dict.")
-        if hparams is not None:
-            # Also first check that all required params are found:
-            for hp in self.HPARAMS_NEEDED:
-                if hp not in hparams:
-                    raise ValueError(f"Need hparams['{hp}']")
-            self.hparams = SimpleNamespace(**hparams)
-
-        # Prepare modules for computation, e.g. jit
-        self._prepare_modules(freeze_params)
-
-        # Audio normalization
-        self.audio_normalizer = hparams.get(
-            "audio_normalizer", AudioNormalizer()
-        )
-
-    def _prepare_modules(self, freeze_params):
-        """Prepare modules for computation, e.g. jit.
-
-        Arguments
-        ---------
-        freeze_params : bool
-            Whether to freeze the parameters and call ``eval()``.
-        """
-
-        # Make jit-able
-        self._compile()
-        self._wrap_distributed()
-
-        # If we don't want to backprop, freeze the pretrained parameters
-        if freeze_params:
-            self.mods.eval()
-            for p in self.mods.parameters():
-                p.requires_grad = False
-
-    def load_audio(self, path, savedir="audio_cache", **kwargs):
-        """Load an audio file with this model's input spec
-
-        When using a speech model, it is important to use the same type of data,
-        as was used to train the model. This means for example using the same
-        sampling rate and number of channels. It is, however, possible to
-        convert a file from a higher sampling rate to a lower one (downsampling).
-        Similarly, it is simple to downmix a stereo file to mono.
-        The path can be a local path, a web url, or a link to a huggingface repo.
-        """
-        source, fl = split_path(path)
-        kwargs = copy(kwargs)  # shallow copy of references only
-        channels_first = kwargs.pop(
-            "channels_first", False
-        )  # False as default value: SB consistent tensor format
-        if kwargs:
-            fetch_kwargs = dict()
-            for key in [
-                "overwrite",
-                "save_filename",
-                "use_auth_token",
-                "revision",
-                "cache_dir",
-                "silent_local_fetch",
-            ]:
-                if key in kwargs:
-                    fetch_kwargs[key] = kwargs.pop(key)
-            path = fetch(fl, source=source, savedir=savedir, **fetch_kwargs)
-        else:
-            path = fetch(fl, source=source, savedir=savedir)
-        signal, sr = torchaudio.load(
-            str(path), channels_first=channels_first, **kwargs
-        )
-        return self.audio_normalizer(signal, sr)
-
-    def _compile(self):
-        """Compile requested modules with either JIT or TorchInductor."""
-        compile_available = hasattr(torch, "compile")
-
-        if not compile_available and self.compile_module_keys is not None:
-            raise ValueError(
-                "'compile_module_keys' specified, but this install of PyTorch "
-                "seems to be too old to support it."
-            )
-
-        # Modules to compile with torch.compile
-        compile_module_keys = set()
-        if self.compile:
-            if self.compile_module_keys is None:
-                compile_module_keys = set(self.mods)
-            else:
-                compile_module_keys = set(self.compile_module_keys)
-                logger.warning(
-                    "--compile and --compile_module_keys are both specified. "
-                    "Only modules specified in --compile_module_keys will be compiled."
-                )
-
-        # Modules to compile with jit
-        jit_module_keys = set()
-        if self.jit:
-            if self.jit_module_keys is None:
-                jit_module_keys = set(self.mods)
-            else:
-                jit_module_keys = set(self.jit_module_keys)
-                logger.warning(
-                    "--jit and --jit_module_keys are both specified. "
-                    "Only modules specified in --jit_module_keys will be compiled."
-                )
-
-        # find missing keys
-        for name in compile_module_keys | jit_module_keys:
-            if name not in self.mods:
-                raise ValueError(
-                    f"module {name} is not defined in your hparams file."
-                )
-
-        # try 'torch.compile', remove successful compiles from JIT list
-        for name in compile_module_keys:
-            try:
-                module = torch.compile(
-                    self.mods[name],
-                    mode=self.compile_mode,
-                    fullgraph=self.compile_using_fullgraph,
-                    dynamic=self.compile_using_dynamic_shape_tracing,
-                )
-            except Exception as e:
-                logger.warning(
-                    f"'{name}' in 'compile_module_keys' failed to compile "
-                    f"and will be skipped (may fallback onto JIT, if "
-                    f"specified): {e}"
-                )
-                continue
-
-            self.mods[name] = module.to(self.device)
-            jit_module_keys.discard(name)
-
-        for name in jit_module_keys:
-            module = torch.jit.script(self.mods[name])
-            self.mods[name] = module.to(self.device)
-
-    def _compile_jit(self):
-        warnings.warn("'_compile_jit' is deprecated; use '_compile' instead")
-        self._compile()
-
-    def _wrap_distributed(self):
-        """Wrap modules with distributed wrapper when requested."""
-        if not self.distributed_launch and not self.data_parallel_backend:
-            return
-        elif self.distributed_launch:
-            for name, module in self.mods.items():
-                if any(p.requires_grad for p in module.parameters()):
-                    # for ddp, all module must run on same GPU
-                    module = SyncBatchNorm.convert_sync_batchnorm(module)
-                    module = DDP(module, device_ids=[self.device])
-                    self.mods[name] = module
-        else:
-            # data_parallel_backend
-            for name, module in self.mods.items():
-                if any(p.requires_grad for p in module.parameters()):
-                    # if distributed_count = -1 then use all gpus
-                    # otherwise, specify the set of gpu to use
-                    if self.data_parallel_count == -1:
-                        module = DP(module)
-                    else:
-                        module = DP(
-                            module, [i for i in range(self.data_parallel_count)]
-                        )
-                    self.mods[name] = module
-
-    @classmethod
-    def from_hparams(
-        cls,
-        source,
-        hparams_file="hyperparams.yaml",
-        pymodule_file="custom.py",
-        overrides={},
-        savedir=None,
-        use_auth_token=False,
-        revision=None,
-        download_only=False,
-        **kwargs,
-    ):
-        """Fetch and load based from outside source based on HyperPyYAML file
-
-        The source can be a location on the filesystem or online/huggingface
-
-        You can use the pymodule_file to include any custom implementations
-        that are needed: if that file exists, then its location is added to
-        sys.path before Hyperparams YAML is loaded, so it can be referenced
-        in the YAML.
-
-        The hyperparams file should contain a "modules" key, which is a
-        dictionary of torch modules used for computation.
-
-        The hyperparams file should contain a "pretrainer" key, which is a
-        speechbrain.utils.parameter_transfer.Pretrainer
-
-        Arguments
-        ---------
-        source : str or Path or FetchSource
-            The location to use for finding the model. See
-            ``speechbrain.pretrained.fetching.fetch`` for details.
-        hparams_file : str
-            The name of the hyperparameters file to use for constructing
-            the modules necessary for inference. Must contain two keys:
-            "modules" and "pretrainer", as described.
-        pymodule_file : str
-            A Python file can be fetched. This allows any custom
-            implementations to be included. The file's location is added to
-            sys.path before the hyperparams YAML file is loaded, so it can be
-            referenced in YAML.
-            This is optional, but has a default: "custom.py". If the default
-            file is not found, this is simply ignored, but if you give a
-            different filename, then this will raise in case the file is not
-            found.
-        overrides : dict
-            Any changes to make to the hparams file when it is loaded.
-        savedir : str or Path
-            Where to put the pretraining material. If not given, will use
-            ./pretrained_models/<class-name>-hash(source).
-        use_auth_token : bool (default: False)
-            If true Hugginface's auth_token will be used to load private models from the HuggingFace Hub,
-            default is False because the majority of models are public.
-        revision : str
-            The model revision corresponding to the HuggingFace Hub model revision.
-            This is particularly useful if you wish to pin your code to a particular
-            version of a model hosted at HuggingFace.
-        download_only : bool (default: False)
-            If true, class and instance creation is skipped.
-        """
-        if savedir is None:
-            clsname = cls.__name__
-            savedir = f"./pretrained_models/{clsname}-{hashlib.md5(source.encode('UTF-8', errors='replace')).hexdigest()}"
-        hparams_local_path = fetch(
-            filename=hparams_file,
-            source=source,
-            savedir=savedir,
-            overwrite=False,
-            save_filename=None,
-            use_auth_token=use_auth_token,
-            revision=revision,
-        )
-        try:
-            pymodule_local_path = fetch(
-                filename=pymodule_file,
-                source=source,
-                savedir=savedir,
-                overwrite=False,
-                save_filename=None,
-                use_auth_token=use_auth_token,
-                revision=revision,
-            )
-            sys.path.append(str(pymodule_local_path.parent))
-        except ValueError:
-            if pymodule_file == "custom.py":
-                # The optional custom Python module file did not exist
-                # and had the default name
-                pass
-            else:
-                # Custom Python module file not found, but some other
-                # filename than the default was given.
-                raise
-
-        # Load the modules:
-        with open(hparams_local_path) as fin:
-            hparams = load_hyperpyyaml(fin, overrides)
-
-        # Pretraining:
-        pretrainer = hparams["pretrainer"]
-        pretrainer.set_collect_in(savedir)
-        # For distributed setups, have this here:
-        run_on_main(
-            pretrainer.collect_files, kwargs={"default_source": source},
-        )
-        # Load on the CPU. Later the params can be moved elsewhere by specifying
-        if not download_only:
-            # run_opts={"device": ...}
-            pretrainer.load_collected(device="cpu")
-
-            # Now return the system
-            return cls(hparams["modules"], hparams, **kwargs)
-
-
-class EndToEndSLU(Pretrained):
-    """An end-to-end SLU model.
-
-    The class can be used either to run only the encoder (encode()) to extract
-    features or to run the entire model (decode()) to map the speech to its semantics.
-
-    Example
-    -------
-    >>> from speechbrain.pretrained import EndToEndSLU
-    >>> tmpdir = getfixture("tmpdir")
-    >>> slu_model = EndToEndSLU.from_hparams(
-    ...     source="speechbrain/slu-timers-and-such-direct-librispeech-asr",
-    ...     savedir=tmpdir,
-    ... )
-    >>> slu_model.decode_file("tests/samples/single-mic/example6.wav")
-    "{'intent': 'SimpleMath', 'slots': {'number1': 37.67, 'number2': 75.7, 'op': ' minus '}}"
-    """
-
-    HPARAMS_NEEDED = ["tokenizer", "asr_model_source"]
-    MODULES_NEEDED = ["slu_enc", "beam_searcher"]
-
-    def __init__(self, *args, **kwargs):
-        super().__init__(*args, **kwargs)
-        self.tokenizer = self.hparams.tokenizer
-        self.asr_model = EncoderDecoderASR.from_hparams(
-            source=self.hparams.asr_model_source,
-            run_opts={"device": self.device},
-        )
-
-    def decode_file(self, path, **kwargs):
-        """Maps the given audio file to a string representing the
-        semantic dictionary for the utterance.
-
-        Arguments
-        ---------
-        path : str
-            Path to audio file to decode.
-
-        Returns
-        -------
-        str
-            The predicted semantics.
-        """
-        waveform = self.load_audio(path, **kwargs)
-        waveform = waveform.to(self.device)
-        # Fake a batch:
-        batch = waveform.unsqueeze(0)
-        rel_length = torch.tensor([1.0])
-        predicted_words, predicted_tokens = self.decode_batch(batch, rel_length)
-        return predicted_words[0]
-
-    def encode_batch(self, wavs, wav_lens):
-        """Encodes the input audio into a sequence of hidden states
-
-        Arguments
-        ---------
-        wavs : torch.Tensor
-            Batch of waveforms [batch, time, channels] or [batch, time]
-            depending on the model.
-        wav_lens : torch.Tensor
-            Lengths of the waveforms relative to the longest one in the
-            batch, tensor of shape [batch]. The longest one should have
-            relative length 1.0 and others len(waveform) / max_length.
-            Used for ignoring padding.
-
-        Returns
-        -------
-        torch.Tensor
-            The encoded batch
-        """
-        wavs = wavs.float()
-        wavs, wav_lens = wavs.to(self.device), wav_lens.to(self.device)
-        ASR_encoder_out = self.asr_model.encode_batch(wavs.detach(), wav_lens)
-        encoder_out = self.mods.slu_enc(ASR_encoder_out)
-        return encoder_out
-
-    def decode_batch(self, wavs, wav_lens):
-        """Maps the input audio to its semantics
-
-        Arguments
-        ---------
-        wavs : torch.Tensor
-            Batch of waveforms [batch, time, channels] or [batch, time]
-            depending on the model.
-        wav_lens : torch.Tensor
-            Lengths of the waveforms relative to the longest one in the
-            batch, tensor of shape [batch]. The longest one should have
-            relative length 1.0 and others len(waveform) / max_length.
-            Used for ignoring padding.
-
-        Returns
-        -------
-        list
-            Each waveform in the batch decoded.
-        tensor
-            Each predicted token id.
-        """
-        with torch.no_grad():
-            wavs, wav_lens = wavs.to(self.device), wav_lens.to(self.device)
-            encoder_out = self.encode_batch(wavs, wav_lens)
-            predicted_tokens, scores = self.mods.beam_searcher(
-                encoder_out, wav_lens
-            )
-            predicted_words = [
-                self.tokenizer.decode_ids(token_seq)
-                for token_seq in predicted_tokens
-            ]
-        return predicted_words, predicted_tokens
-
-    def forward(self, wavs, wav_lens):
-        """Runs full decoding - note: no gradients through decoding"""
-        return self.decode_batch(wavs, wav_lens)
-
-
-class EncoderDecoderASR(Pretrained):
-    """A ready-to-use Encoder-Decoder ASR model
-
-    The class can be used either to run only the encoder (encode()) to extract
-    features or to run the entire encoder-decoder model
-    (transcribe()) to transcribe speech. The given YAML must contain the fields
-    specified in the *_NEEDED[] lists.
-
-    Example
-    -------
-    >>> from speechbrain.pretrained import EncoderDecoderASR
-    >>> tmpdir = getfixture("tmpdir")
-    >>> asr_model = EncoderDecoderASR.from_hparams(
-    ...     source="speechbrain/asr-crdnn-rnnlm-librispeech",
-    ...     savedir=tmpdir,
-    ... )
-    >>> asr_model.transcribe_file("tests/samples/single-mic/example2.flac")
-    "MY FATHER HAS REVEALED THE CULPRIT'S NAME"
-    """
-
-    HPARAMS_NEEDED = ["tokenizer"]
-    MODULES_NEEDED = ["encoder", "decoder"]
-
-    def __init__(self, *args, **kwargs):
-        super().__init__(*args, **kwargs)
-        self.tokenizer = self.hparams.tokenizer
-
-    def transcribe_file(self, path, **kwargs):
-        """Transcribes the given audiofile into a sequence of words.
-
-        Arguments
-        ---------
-        path : str
-            Path to audio file which to transcribe.
-
-        Returns
-        -------
-        str
-            The audiofile transcription produced by this ASR system.
-        """
-        waveform = self.load_audio(path, **kwargs)
-        # Fake a batch:
-        batch = waveform.unsqueeze(0)
-        rel_length = torch.tensor([1.0])
-        predicted_words, predicted_tokens = self.transcribe_batch(
-            batch, rel_length
-        )
-        return predicted_words[0]
-
-    def encode_batch(self, wavs, wav_lens):
-        """Encodes the input audio into a sequence of hidden states
-
-        The waveforms should already be in the model's desired format.
-        You can call:
-        ``normalized = EncoderDecoderASR.normalizer(signal, sample_rate)``
-        to get a correctly converted signal in most cases.
-
-        Arguments
-        ---------
-        wavs : torch.Tensor
-            Batch of waveforms [batch, time, channels] or [batch, time]
-            depending on the model.
-        wav_lens : torch.Tensor
-            Lengths of the waveforms relative to the longest one in the
-            batch, tensor of shape [batch]. The longest one should have
-            relative length 1.0 and others len(waveform) / max_length.
-            Used for ignoring padding.
-
-        Returns
-        -------
-        torch.Tensor
-            The encoded batch
-        """
-        wavs = wavs.float()
-        wavs, wav_lens = wavs.to(self.device), wav_lens.to(self.device)
-        encoder_out = self.mods.encoder(wavs, wav_lens)
-        return encoder_out
-
-    def transcribe_batch(self, wavs, wav_lens):
-        """Transcribes the input audio into a sequence of words
-
-        The waveforms should already be in the model's desired format.
-        You can call:
-        ``normalized = EncoderDecoderASR.normalizer(signal, sample_rate)``
-        to get a correctly converted signal in most cases.
-
-        Arguments
-        ---------
-        wavs : torch.Tensor
-            Batch of waveforms [batch, time, channels] or [batch, time]
-            depending on the model.
-        wav_lens : torch.Tensor
-            Lengths of the waveforms relative to the longest one in the
-            batch, tensor of shape [batch]. The longest one should have
-            relative length 1.0 and others len(waveform) / max_length.
-            Used for ignoring padding.
-
-        Returns
-        -------
-        list
-            Each waveform in the batch transcribed.
-        tensor
-            Each predicted token id.
-        """
-        with torch.no_grad():
-            wav_lens = wav_lens.to(self.device)
-            encoder_out = self.encode_batch(wavs, wav_lens)
-            predicted_tokens, scores = self.mods.decoder(encoder_out, wav_lens)
-            predicted_words = [
-                self.tokenizer.decode_ids(token_seq)
-                for token_seq in predicted_tokens
-            ]
-        return predicted_words, predicted_tokens
-
-    def forward(self, wavs, wav_lens):
-        """Runs full transcription - note: no gradients through decoding"""
-        return self.transcribe_batch(wavs, wav_lens)
-
-
-class WaveformEncoder(Pretrained):
-    """A ready-to-use waveformEncoder model
-
-    It can be used to wrap different embedding models such as SSL ones (wav2vec2)
-    or speaker ones (Xvector) etc. Two functions are available: encode_batch and
-    encode_file. They can be used to obtain the embeddings directly from an audio
-    file or from a batch of audio tensors respectively.
-
-    The given YAML must contain the fields specified in the *_NEEDED[] lists.
-
-    Example
-    -------
-    >>> from speechbrain.pretrained import WaveformEncoder
-    >>> tmpdir = getfixture("tmpdir")
-    >>> ssl_model = WaveformEncoder.from_hparams(
-    ...     source="speechbrain/ssl-wav2vec2-base-libri",
-    ...     savedir=tmpdir,
-    ... ) # doctest: +SKIP
-    >>> ssl_model.encode_file("samples/audio_samples/example_fr.wav") # doctest: +SKIP
-    """
-
-    MODULES_NEEDED = ["encoder"]
-
-    def __init__(self, *args, **kwargs):
-        super().__init__(*args, **kwargs)
-
-    def encode_file(self, path, **kwargs):
-        """Encode the given audiofile into a sequence of embeddings.
-
-        Arguments
-        ---------
-        path : str
-            Path to audio file which to encode.
-
-        Returns
-        -------
-        torch.Tensor
-            The audiofile embeddings produced by this system.
-        """
-        waveform = self.load_audio(path, **kwargs)
-        # Fake a batch:
-        batch = waveform.unsqueeze(0)
-        rel_length = torch.tensor([1.0])
-        results = self.encode_batch(batch, rel_length)
-        return results["embeddings"]
-
-    def encode_batch(self, wavs, wav_lens):
-        """Encodes the input audio into a sequence of hidden states
-
-        The waveforms should already be in the model's desired format.
-
-        Arguments
-        ---------
-        wavs : torch.Tensor
-            Batch of waveforms [batch, time, channels] or [batch, time]
-            depending on the model.
-        wav_lens : torch.Tensor
-            Lengths of the waveforms relative to the longest one in the
-            batch, tensor of shape [batch]. The longest one should have
-            relative length 1.0 and others len(waveform) / max_length.
-            Used for ignoring padding.
-
-        Returns
-        -------
-        torch.Tensor
-            The encoded batch
-        """
-        wavs = wavs.float()
-        wavs, wav_lens = wavs.to(self.device), wav_lens.to(self.device)
-        encoder_out = self.mods.encoder(wavs, wav_lens)
-        return encoder_out
-
-    def forward(self, wavs, wav_lens):
-        """Runs the encoder"""
-        return self.encode_batch(wavs, wav_lens)
-
-
-class EncoderASR(Pretrained):
-    """A ready-to-use Encoder ASR model
-
-    The class can be used either to run only the encoder (encode()) to extract
-    features or to run the entire encoder + decoder function model
-    (transcribe()) to transcribe speech. The given YAML must contain the fields
-    specified in the *_NEEDED[] lists.
-
-    Example
-    -------
-    >>> from speechbrain.pretrained import EncoderASR
-    >>> tmpdir = getfixture("tmpdir")
-    >>> asr_model = EncoderASR.from_hparams(
-    ...     source="speechbrain/asr-wav2vec2-commonvoice-fr",
-    ...     savedir=tmpdir,
-    ... ) # doctest: +SKIP
-    >>> asr_model.transcribe_file("samples/audio_samples/example_fr.wav") # doctest: +SKIP
-    """
-
-    HPARAMS_NEEDED = ["tokenizer", "decoding_function"]
-    MODULES_NEEDED = ["encoder"]
-
-    def __init__(self, *args, **kwargs):
-        super().__init__(*args, **kwargs)
-
-        self.tokenizer = self.hparams.tokenizer
-        self.decoding_function = self.hparams.decoding_function
-
-    def transcribe_file(self, path, **kwargs):
-        """Transcribes the given audiofile into a sequence of words.
-
-        Arguments
-        ---------
-        path : str
-            Path to audio file which to transcribe.
-
-        Returns
-        -------
-        str
-            The audiofile transcription produced by this ASR system.
-        """
-        waveform = self.load_audio(path, **kwargs)
-        # Fake a batch:
-        batch = waveform.unsqueeze(0)
-        rel_length = torch.tensor([1.0])
-        predicted_words, predicted_tokens = self.transcribe_batch(
-            batch, rel_length
-        )
-        return str(predicted_words[0])
-
-    def encode_batch(self, wavs, wav_lens):
-        """Encodes the input audio into a sequence of hidden states
-
-        The waveforms should already be in the model's desired format.
-        You can call:
-        ``normalized = EncoderASR.normalizer(signal, sample_rate)``
-        to get a correctly converted signal in most cases.
-
-        Arguments
-        ---------
-        wavs : torch.Tensor
-            Batch of waveforms [batch, time, channels] or [batch, time]
-            depending on the model.
-        wav_lens : torch.Tensor
-            Lengths of the waveforms relative to the longest one in the
-            batch, tensor of shape [batch]. The longest one should have
-            relative length 1.0 and others len(waveform) / max_length.
-            Used for ignoring padding.
-
-        Returns
-        -------
-        torch.Tensor
-            The encoded batch
-        """
-        wavs = wavs.float()
-        wavs, wav_lens = wavs.to(self.device), wav_lens.to(self.device)
-        encoder_out = self.mods.encoder(wavs, wav_lens)
-        return encoder_out
-
-    def transcribe_batch(self, wavs, wav_lens):
-        """Transcribes the input audio into a sequence of words
-
-        The waveforms should already be in the model's desired format.
-        You can call:
-        ``normalized = EncoderASR.normalizer(signal, sample_rate)``
-        to get a correctly converted signal in most cases.
-
-        Arguments
-        ---------
-        wavs : torch.Tensor
-            Batch of waveforms [batch, time, channels] or [batch, time]
-            depending on the model.
-        wav_lens : torch.Tensor
-            Lengths of the waveforms relative to the longest one in the
-            batch, tensor of shape [batch]. The longest one should have
-            relative length 1.0 and others len(waveform) / max_length.
-            Used for ignoring padding.
-
-        Returns
-        -------
-        list
-            Each waveform in the batch transcribed.
-        tensor
-            Each predicted token id.
-        """
-        with torch.no_grad():
-            wav_lens = wav_lens.to(self.device)
-            encoder_out = self.encode_batch(wavs, wav_lens)
-            predictions = self.decoding_function(encoder_out, wav_lens)
-            if isinstance(
-                self.tokenizer, speechbrain.dataio.encoder.CTCTextEncoder
-            ):
-                predicted_words = [
-                    "".join(self.tokenizer.decode_ndim(token_seq))
-                    for token_seq in predictions
-                ]
-            elif isinstance(
-                self.tokenizer, sentencepiece.SentencePieceProcessor
-            ):
-                predicted_words = [
-                    self.tokenizer.decode_ids(token_seq)
-                    for token_seq in predictions
-                ]
-            else:
-                raise ValueError(
-                    "The tokenizer must be sentencepiece or CTCTextEncoder"
-                )
-
-        return predicted_words, predictions
-
-    def forward(self, wavs, wav_lens):
-        """Runs the encoder"""
-        return self.encode_batch(wavs, wav_lens)
-
-
-class EncoderClassifier(Pretrained):
-    """A ready-to-use class for utterance-level classification (e.g, speaker-id,
-    language-id, emotion recognition, keyword spotting, etc).
-
-    The class assumes that an encoder called "embedding_model" and a model
-    called "classifier" are defined in the yaml file. If you want to
-    convert the predicted index into a corresponding text label, please
-    provide the path of the label_encoder in a variable called 'lab_encoder_file'
-    within the yaml.
-
-    The class can be used either to run only the encoder (encode_batch()) to
-    extract embeddings or to run a classification step (classify_batch()).
-    ```
-
-    Example
-    -------
-    >>> import torchaudio
-    >>> from speechbrain.pretrained import EncoderClassifier
-    >>> # Model is downloaded from the speechbrain HuggingFace repo
-    >>> tmpdir = getfixture("tmpdir")
-    >>> classifier = EncoderClassifier.from_hparams(
-    ...     source="speechbrain/spkrec-ecapa-voxceleb",
-    ...     savedir=tmpdir,
-    ... )
-    >>> classifier.hparams.label_encoder.ignore_len()
-
-    >>> # Compute embeddings
-    >>> signal, fs = torchaudio.load("tests/samples/single-mic/example1.wav")
-    >>> embeddings = classifier.encode_batch(signal)
-
-    >>> # Classification
-    >>> prediction = classifier.classify_batch(signal)
-    """
-
-    MODULES_NEEDED = [
-        "compute_features",
-        "mean_var_norm",
-        "embedding_model",
-        "classifier",
-    ]
-
-    def __init__(self, *args, **kwargs):
-        super().__init__(*args, **kwargs)
-
-    def encode_batch(self, wavs, wav_lens=None, normalize=False):
-        """Encodes the input audio into a single vector embedding.
-
-        The waveforms should already be in the model's desired format.
-        You can call:
-        ``normalized = <this>.normalizer(signal, sample_rate)``
-        to get a correctly converted signal in most cases.
-
-        Arguments
-        ---------
-        wavs : torch.Tensor
-            Batch of waveforms [batch, time, channels] or [batch, time]
-            depending on the model. Make sure the sample rate is fs=16000 Hz.
-        wav_lens : torch.Tensor
-            Lengths of the waveforms relative to the longest one in the
-            batch, tensor of shape [batch]. The longest one should have
-            relative length 1.0 and others len(waveform) / max_length.
-            Used for ignoring padding.
-        normalize : bool
-            If True, it normalizes the embeddings with the statistics
-            contained in mean_var_norm_emb.
-
-        Returns
-        -------
-        torch.Tensor
-            The encoded batch
-        """
-        # Manage single waveforms in input
-        if len(wavs.shape) == 1:
-            wavs = wavs.unsqueeze(0)
-
-        # Assign full length if wav_lens is not assigned
-        if wav_lens is None:
-            wav_lens = torch.ones(wavs.shape[0], device=self.device)
-
-        # Storing waveform in the specified device
-        wavs, wav_lens = wavs.to(self.device), wav_lens.to(self.device)
-        wavs = wavs.float()
-
-        # Computing features and embeddings
-        feats = self.mods.compute_features(wavs)
-        feats = self.mods.mean_var_norm(feats, wav_lens)
-        embeddings = self.mods.embedding_model(feats, wav_lens)
-        if normalize:
-            embeddings = self.hparams.mean_var_norm_emb(
-                embeddings, torch.ones(embeddings.shape[0], device=self.device)
-            )
-        return embeddings
-
-    def classify_batch(self, wavs, wav_lens=None):
-        """Performs classification on the top of the encoded features.
-
-        It returns the posterior probabilities, the index and, if the label
-        encoder is specified it also the text label.
-
-        Arguments
-        ---------
-        wavs : torch.Tensor
-            Batch of waveforms [batch, time, channels] or [batch, time]
-            depending on the model. Make sure the sample rate is fs=16000 Hz.
-        wav_lens : torch.Tensor
-            Lengths of the waveforms relative to the longest one in the
-            batch, tensor of shape [batch]. The longest one should have
-            relative length 1.0 and others len(waveform) / max_length.
-            Used for ignoring padding.
-
-        Returns
-        -------
-        out_prob
-            The log posterior probabilities of each class ([batch, N_class])
-        score:
-            It is the value of the log-posterior for the best class ([batch,])
-        index
-            The indexes of the best class ([batch,])
-        text_lab:
-            List with the text labels corresponding to the indexes.
-            (label encoder should be provided).
-        """
-        emb = self.encode_batch(wavs, wav_lens)
-        out_prob = self.mods.classifier(emb).squeeze(1)
-        score, index = torch.max(out_prob, dim=-1)
-        text_lab = self.hparams.label_encoder.decode_torch(index)
-        return out_prob, score, index, text_lab
-
-    def classify_file(self, path, **kwargs):
-        """Classifies the given audiofile into the given set of labels.
-
-        Arguments
-        ---------
-        path : str
-            Path to audio file to classify.
-
-        Returns
-        -------
-        out_prob
-            The log posterior probabilities of each class ([batch, N_class])
-        score:
-            It is the value of the log-posterior for the best class ([batch,])
-        index
-            The indexes of the best class ([batch,])
-        text_lab:
-            List with the text labels corresponding to the indexes.
-            (label encoder should be provided).
-        """
-        waveform = self.load_audio(path, **kwargs)
-        # Fake a batch:
-        batch = waveform.unsqueeze(0)
-        rel_length = torch.tensor([1.0])
-        emb = self.encode_batch(batch, rel_length)
-        out_prob = self.mods.classifier(emb).squeeze(1)
-        score, index = torch.max(out_prob, dim=-1)
-        text_lab = self.hparams.label_encoder.decode_torch(index)
-        return out_prob, score, index, text_lab
-
-    def forward(self, wavs, wav_lens=None):
-        """Runs the classification"""
-        return self.classify_batch(wavs, wav_lens)
-
-
-class SpeakerRecognition(EncoderClassifier):
-    """A ready-to-use model for speaker recognition. It can be used to
-    perform speaker verification with verify_batch().
-
-    ```
-    Example
-    -------
-    >>> import torchaudio
-    >>> from speechbrain.pretrained import SpeakerRecognition
-    >>> # Model is downloaded from the speechbrain HuggingFace repo
-    >>> tmpdir = getfixture("tmpdir")
-    >>> verification = SpeakerRecognition.from_hparams(
-    ...     source="speechbrain/spkrec-ecapa-voxceleb",
-    ...     savedir=tmpdir,
-    ... )
-
-    >>> # Perform verification
-    >>> signal, fs = torchaudio.load("tests/samples/single-mic/example1.wav")
-    >>> signal2, fs = torchaudio.load("tests/samples/single-mic/example2.flac")
-    >>> score, prediction = verification.verify_batch(signal, signal2)
-    """
-
-    MODULES_NEEDED = [
-        "compute_features",
-        "mean_var_norm",
-        "embedding_model",
-        "mean_var_norm_emb",
-    ]
-
-    def __init__(self, *args, **kwargs):
-        super().__init__(*args, **kwargs)
-        self.similarity = torch.nn.CosineSimilarity(dim=-1, eps=1e-6)
-
-    def verify_batch(
-        self, wavs1, wavs2, wav1_lens=None, wav2_lens=None, threshold=0.25
-    ):
-        """Performs speaker verification with cosine distance.
-
-        It returns the score and the decision (0 different speakers,
-        1 same speakers).
-
-        Arguments
-        ---------
-        wavs1 : Torch.Tensor
-                Tensor containing the speech waveform1 (batch, time).
-                Make sure the sample rate is fs=16000 Hz.
-        wavs2 : Torch.Tensor
-                Tensor containing the speech waveform2 (batch, time).
-                Make sure the sample rate is fs=16000 Hz.
-        wav1_lens: Torch.Tensor
-                Tensor containing the relative length for each sentence
-                in the length (e.g., [0.8 0.6 1.0])
-        wav2_lens: Torch.Tensor
-                Tensor containing the relative length for each sentence
-                in the length (e.g., [0.8 0.6 1.0])
-        threshold: Float
-                Threshold applied to the cosine distance to decide if the
-                speaker is different (0) or the same (1).
-
-        Returns
-        -------
-        score
-            The score associated to the binary verification output
-            (cosine distance).
-        prediction
-            The prediction is 1 if the two signals in input are from the same
-            speaker and 0 otherwise.
-        """
-        emb1 = self.encode_batch(wavs1, wav1_lens, normalize=False)
-        emb2 = self.encode_batch(wavs2, wav2_lens, normalize=False)
-        score = self.similarity(emb1, emb2)
-        return score, score > threshold
-
-    def verify_files(self, path_x, path_y, **kwargs):
-        """Speaker verification with cosine distance
-
-        Returns the score and the decision (0 different speakers,
-        1 same speakers).
-
-        Returns
-        -------
-        score
-            The score associated to the binary verification output
-            (cosine distance).
-        prediction
-            The prediction is 1 if the two signals in input are from the same
-            speaker and 0 otherwise.
-        """
-        waveform_x = self.load_audio(path_x, **kwargs)
-        waveform_y = self.load_audio(path_y, **kwargs)
-        # Fake batches:
-        batch_x = waveform_x.unsqueeze(0)
-        batch_y = waveform_y.unsqueeze(0)
-        # Verify:
-        score, decision = self.verify_batch(batch_x, batch_y)
-        # Squeeze:
-        return score[0], decision[0]
-
-
-class VAD(Pretrained):
-    """A ready-to-use class for Voice Activity Detection (VAD) using a
-    pre-trained model.
-
-    Example
-    -------
-    >>> import torchaudio
-    >>> from speechbrain.pretrained import VAD
-    >>> # Model is downloaded from the speechbrain HuggingFace repo
-    >>> tmpdir = getfixture("tmpdir")
-    >>> VAD = VAD.from_hparams(
-    ...     source="speechbrain/vad-crdnn-libriparty",
-    ...     savedir=tmpdir,
-    ... )
-
-    >>> # Perform VAD
-    >>> boundaries = VAD.get_speech_segments("tests/samples/single-mic/example1.wav")
-    """
-
-    HPARAMS_NEEDED = ["sample_rate", "time_resolution", "device"]
-
-    MODULES_NEEDED = ["compute_features", "mean_var_norm", "model"]
-
-    def __init__(self, *args, **kwargs):
-        super().__init__(*args, **kwargs)
-        self.time_resolution = self.hparams.time_resolution
-        self.sample_rate = self.hparams.sample_rate
-
-    def get_speech_prob_file(
-        self,
-        audio_file,
-        large_chunk_size=30,
-        small_chunk_size=10,
-        overlap_small_chunk=False,
-    ):
-        """Outputs the frame-level speech probability of the input audio file
-        using the neural model specified in the hparam file. To make this code
-        both parallelizable and scalable to long sequences, it uses a
-        double-windowing approach.  First, we sequentially read non-overlapping
-        large chunks of the input signal.  We then split the large chunks into
-        smaller chunks and we process them in parallel.
-
-        Arguments
-        ---------
-        audio_file: path
-            Path of the audio file containing the recording. The file is read
-            with torchaudio.
-        large_chunk_size: float
-            Size (in seconds) of the large chunks that are read sequentially
-            from the input audio file.
-        small_chunk_size:
-            Size (in seconds) of the small chunks extracted from the large ones.
-            The audio signal is processed in parallel within the small chunks.
-            Note that large_chunk_size/small_chunk_size must be an integer.
-        overlap_small_chunk: bool
-            True, creates overlapped small chunks. The probabilities of the
-            overlapped chunks are combined using hamming windows.
-
-        Returns
-        -------
-        prob_vad: torch.Tensor
-            Tensor containing the frame-level speech probabilities for the
-            input audio file.
-        """
-        # Getting the total size of the input file
-        sample_rate, audio_len = self._get_audio_info(audio_file)
-
-        if sample_rate != self.sample_rate:
-            raise ValueError(
-                "The detected sample rate is different from that set in the hparam file"
-            )
-
-        # Computing the length (in samples) of the large and small chunks
-        long_chunk_len = int(sample_rate * large_chunk_size)
-        small_chunk_len = int(sample_rate * small_chunk_size)
-
-        # Setting the step size of the small chunk (50% overlapping windows are supported)
-        small_chunk_step = small_chunk_size
-        if overlap_small_chunk:
-            small_chunk_step = small_chunk_size / 2
-
-        # Computing the length (in sample) of the small_chunk step size
-        small_chunk_len_step = int(sample_rate * small_chunk_step)
-
-        # Loop over big chunks
-        prob_chunks = []
-        last_chunk = False
-        begin_sample = 0
-        while True:
-
-            # Reading the big chunk
-            large_chunk, fs = torchaudio.load(
-                audio_file, frame_offset=begin_sample, num_frames=long_chunk_len
-            )
-            large_chunk = large_chunk.to(self.device)
-
-            # Manage padding of the last small chunk
-            if last_chunk or large_chunk.shape[-1] < small_chunk_len:
-                padding = torch.zeros(
-                    1, small_chunk_len, device=large_chunk.device
-                )
-                large_chunk = torch.cat([large_chunk, padding], dim=1)
-
-            # Splitting the big chunk into smaller (overlapped) ones
-            small_chunks = torch.nn.functional.unfold(
-                large_chunk.unsqueeze(1).unsqueeze(2),
-                kernel_size=(1, small_chunk_len),
-                stride=(1, small_chunk_len_step),
-            )
-            small_chunks = small_chunks.squeeze(0).transpose(0, 1)
-
-            # Getting (in parallel) the frame-level speech probabilities
-            small_chunks_prob = self.get_speech_prob_chunk(small_chunks)
-            small_chunks_prob = small_chunks_prob[:, :-1, :]
-
-            # Manage overlapping chunks
-            if overlap_small_chunk:
-                small_chunks_prob = self._manage_overlapped_chunks(
-                    small_chunks_prob
-                )
-
-            # Prepare for folding
-            small_chunks_prob = small_chunks_prob.permute(2, 1, 0)
-
-            # Computing lengths in samples
-            out_len = int(
-                large_chunk.shape[-1] / (sample_rate * self.time_resolution)
-            )
-            kernel_len = int(small_chunk_size / self.time_resolution)
-            step_len = int(small_chunk_step / self.time_resolution)
-
-            # Folding the frame-level predictions
-            small_chunks_prob = torch.nn.functional.fold(
-                small_chunks_prob,
-                output_size=(1, out_len),
-                kernel_size=(1, kernel_len),
-                stride=(1, step_len),
-            )
-
-            # Appending the frame-level speech probabilities of the large chunk
-            small_chunks_prob = small_chunks_prob.squeeze(1).transpose(-1, -2)
-            prob_chunks.append(small_chunks_prob)
-
-            # Check stop condition
-            if last_chunk:
-                break
-
-            # Update counter to process the next big chunk
-            begin_sample = begin_sample + long_chunk_len
-
-            # Check if the current chunk is the last one
-            if begin_sample + long_chunk_len > audio_len:
-                last_chunk = True
-
-        # Converting the list to a tensor
-        prob_vad = torch.cat(prob_chunks, dim=1)
-        last_elem = int(audio_len / (self.time_resolution * sample_rate))
-        prob_vad = prob_vad[:, 0:last_elem, :]
-
-        return prob_vad
-
-    def _manage_overlapped_chunks(self, small_chunks_prob):
-        """This support function manages overlapped the case in which the
-        small chunks have a 50% overlap."""
-
-        # Weighting the frame-level probabilities with a hamming window
-        # reduces uncertainty when overlapping chunks are used.
-        hamming_window = torch.hamming_window(
-            small_chunks_prob.shape[1], device=self.device
-        )
-
-        # First and last chunks require special care
-        half_point = int(small_chunks_prob.shape[1] / 2)
-        small_chunks_prob[0, half_point:] = small_chunks_prob[
-            0, half_point:
-        ] * hamming_window[half_point:].unsqueeze(1)
-        small_chunks_prob[-1, 0:half_point] = small_chunks_prob[
-            -1, 0:half_point
-        ] * hamming_window[0:half_point].unsqueeze(1)
-
-        # Applying the window to all the other probabilities
-        small_chunks_prob[1:-1] = small_chunks_prob[
-            1:-1
-        ] * hamming_window.unsqueeze(0).unsqueeze(2)
-
-        return small_chunks_prob
-
-    def get_speech_prob_chunk(self, wavs, wav_lens=None):
-        """Outputs the frame-level posterior probability for the input audio chunks
-        Outputs close to zero refers to time steps with a low probability of speech
-        activity, while outputs closer to one likely contain speech.
-
-        Arguments
-        ---------
-        wavs : torch.Tensor
-            Batch of waveforms [batch, time, channels] or [batch, time]
-            depending on the model. Make sure the sample rate is fs=16000 Hz.
-        wav_lens : torch.Tensor
-            Lengths of the waveforms relative to the longest one in the
-            batch, tensor of shape [batch]. The longest one should have
-            relative length 1.0 and others len(waveform) / max_length.
-            Used for ignoring padding.
-
-        Returns
-        -------
-        torch.Tensor
-            The encoded batch
-        """
-        # Manage single waveforms in input
-        if len(wavs.shape) == 1:
-            wavs = wavs.unsqueeze(0)
-
-        # Assign full length if wav_lens is not assigned
-        if wav_lens is None:
-            wav_lens = torch.ones(wavs.shape[0], device=self.device)
-
-        # Storing waveform in the specified device
-        wavs, wav_lens = wavs.to(self.device), wav_lens.to(self.device)
-        wavs = wavs.float()
-
-        # Computing features and embeddings
-        feats = self.mods.compute_features(wavs)
-        feats = self.mods.mean_var_norm(feats, wav_lens)
-        outputs = self.mods.cnn(feats)
-
-        outputs = outputs.reshape(
-            outputs.shape[0],
-            outputs.shape[1],
-            outputs.shape[2] * outputs.shape[3],
-        )
-
-        outputs, h = self.mods.rnn(outputs)
-        outputs = self.mods.dnn(outputs)
-        output_prob = torch.sigmoid(outputs)
-
-        return output_prob
-
-    def apply_threshold(
-        self, vad_prob, activation_th=0.5, deactivation_th=0.25
-    ):
-        """Scans the frame-level speech probabilities and applies a threshold
-        on them. Speech starts when a value larger than activation_th is
-        detected, while it ends when observing a value lower than
-        the deactivation_th.
-
-        Arguments
-        ---------
-        vad_prob: torch.Tensor
-            Frame-level speech probabilities.
-        activation_th:  float
-            Threshold for starting a speech segment.
-        deactivation_th: float
-            Threshold for ending a speech segment.
-
-        Returns
-        -------
-        vad_th: torch.Tensor
-            Tensor containing 1 for speech regions and 0 for non-speech regions.
-        """
-        vad_activation = (vad_prob >= activation_th).int()
-        vad_deactivation = (vad_prob >= deactivation_th).int()
-        vad_th = vad_activation + vad_deactivation
-
-        # Loop over batches and time steps
-        for batch in range(vad_th.shape[0]):
-            for time_step in range(vad_th.shape[1] - 1):
-                if (
-                    vad_th[batch, time_step] == 2
-                    and vad_th[batch, time_step + 1] == 1
-                ):
-                    vad_th[batch, time_step + 1] = 2
-
-        vad_th[vad_th == 1] = 0
-        vad_th[vad_th == 2] = 1
-        return vad_th
-
-    def get_boundaries(self, prob_th, output_value="seconds"):
-        """Computes the time boundaries where speech activity is detected.
-        It takes in input frame-level binary decisions
-        (1 for speech, 0 for non-speech) and outputs the begin/end second
-        (or sample) of each detected speech region.
-
-        Arguments
-        ---------
-        prob_th: torch.Tensor
-            Frame-level binary decisions (1 for speech frame, 0 for a
-            non-speech one).  The tensor can be obtained from apply_threshold.
-        output_value: 'seconds' or 'samples'
-            When the option 'seconds' is set, the returned boundaries are in
-            seconds, otherwise, it reports them in samples.
-
-        Returns
-        -------
-        boundaries: torch.Tensor
-            Tensor containing the start second (or sample) of speech segments
-            in even positions and their corresponding end in odd positions
-            (e.g, [1.0, 1.5, 5,.0 6.0] means that we have two speech segment;
-             one from 1.0 to 1.5 seconds and another from 5.0 to 6.0 seconds).
-        """
-        # Shifting frame-levels binary decision by 1
-        # This allows detecting changes in speech/non-speech activities
-        prob_th_shifted = torch.roll(prob_th, dims=1, shifts=1)
-        prob_th_shifted[:, 0, :] = 0
-        prob_th = prob_th + prob_th_shifted
-
-        # Needed to first and last time step
-        prob_th[:, 0, :] = (prob_th[:, 0, :] >= 1).int()
-        prob_th[:, -1, :] = (prob_th[:, -1, :] >= 1).int()
-
-        # Fix edge cases (when a speech starts in the last frames)
-        if (prob_th == 1).nonzero().shape[0] % 2 == 1:
-            prob_th = torch.cat(
-                (
-                    prob_th,
-                    torch.Tensor([1.0])
-                    .unsqueeze(0)
-                    .unsqueeze(2)
-                    .to(self.device),
-                ),
-                dim=1,
-            )
-
-        # Where prob_th is 1 there is a change
-        indexes = (prob_th == 1).nonzero()[:, 1].reshape(-1, 2)
-
-        # Remove 1 from end samples
-        indexes[:, -1] = indexes[:, -1] - 1
-
-        # From indexes to samples
-        seconds = (indexes * self.time_resolution).float()
-        samples = (self.sample_rate * seconds).round().int()
-
-        if output_value == "seconds":
-            boundaries = seconds
-        else:
-            boundaries = samples
-        return boundaries
-
-    def merge_close_segments(self, boundaries, close_th=0.250):
-        """Merges segments that are shorter than the given threshold.
-
-        Arguments
-        ---------
-        boundaries : str
-            Tensor containing the speech boundaries. It can be derived using the
-            get_boundaries method.
-        close_th: float
-            If the distance between boundaries is smaller than close_th, the
-            segments will be merged.
-
-        Returns
-        -------
-        new_boundaries
-            The new boundaries with the merged segments.
-        """
-
-        new_boundaries = []
-
-        # Single segment case
-        if boundaries.shape[0] == 0:
-            return boundaries
-
-        # Getting beg and end of previous segment
-        prev_beg_seg = boundaries[0, 0].float()
-        prev_end_seg = boundaries[0, 1].float()
-
-        # Process all the segments
-        for i in range(1, boundaries.shape[0]):
-            beg_seg = boundaries[i, 0]
-            segment_distance = beg_seg - prev_end_seg
-
-            # Merging close segments
-            if segment_distance <= close_th:
-                prev_end_seg = boundaries[i, 1]
-
-            else:
-                # Appending new segments
-                new_boundaries.append([prev_beg_seg, prev_end_seg])
-                prev_beg_seg = beg_seg
-                prev_end_seg = boundaries[i, 1]
-
-        new_boundaries.append([prev_beg_seg, prev_end_seg])
-        new_boundaries = torch.FloatTensor(new_boundaries).to(boundaries.device)
-        return new_boundaries
-
-    def remove_short_segments(self, boundaries, len_th=0.250):
-        """Removes segments that are too short.
-
-        Arguments
-        ---------
-        boundaries : torch.Tensor
-            Tensor containing the speech boundaries. It can be derived using the
-            get_boundaries method.
-        len_th: float
-            If the length of the segment is smaller than close_th, the segments
-            will be merged.
-
-        Returns
-        -------
-        new_boundaries
-            The new boundaries without the short segments.
-        """
-        new_boundaries = []
-
-        # Process the segments
-        for i in range(boundaries.shape[0]):
-            # Computing segment length
-            seg_len = boundaries[i, 1] - boundaries[i, 0]
-
-            # Accept segment only if longer than len_th
-            if seg_len > len_th:
-                new_boundaries.append([boundaries[i, 0], boundaries[i, 1]])
-        new_boundaries = torch.FloatTensor(new_boundaries).to(boundaries.device)
-
-        return new_boundaries
-
-    def save_boundaries(
-        self, boundaries, save_path=None, print_boundaries=True, audio_file=None
-    ):
-        """Saves the boundaries on a file (and/or prints them)  in a readable format.
-
-        Arguments
-        ---------
-        boundaries: torch.Tensor
-            Tensor containing the speech boundaries. It can be derived using the
-            get_boundaries method.
-        save_path: path
-            When to store the text file containing the speech/non-speech intervals.
-        print_boundaries: Bool
-            Prints the speech/non-speech intervals in the standard outputs.
-        audio_file: path
-            Path of the audio file containing the recording. The file is read
-            with torchaudio. It is used here to detect the length of the
-            signal.
-        """
-        # Create a new file if needed
-        if save_path is not None:
-            f = open(save_path, mode="w", encoding="utf-8")
-
-        # Getting the total size of the input file
-        if audio_file is not None:
-            sample_rate, audio_len = self._get_audio_info(audio_file)
-            audio_len = audio_len / sample_rate
-
-        # Setting the rights format for second- or sample-based boundaries
-        if boundaries.dtype == torch.int:
-            value_format = "% i"
-        else:
-            value_format = "% .2f "
-
-        # Printing speech and non-speech intervals
-        last_end = 0
-        cnt_seg = 0
-        for i in range(boundaries.shape[0]):
-            begin_value = boundaries[i, 0]
-            end_value = boundaries[i, 1]
-
-            if last_end != begin_value:
-                cnt_seg = cnt_seg + 1
-                print_str = (
-                    "segment_%03d " + value_format + value_format + "NON_SPEECH"
-                )
-                if print_boundaries:
-                    print(print_str % (cnt_seg, last_end, begin_value))
-                if save_path is not None:
-                    f.write(print_str % (cnt_seg, last_end, begin_value) + "\n")
-
-            cnt_seg = cnt_seg + 1
-            print_str = "segment_%03d " + value_format + value_format + "SPEECH"
-            if print_boundaries:
-                print(print_str % (cnt_seg, begin_value, end_value))
-            if save_path is not None:
-                f.write(print_str % (cnt_seg, begin_value, end_value) + "\n")
-
-            last_end = end_value
-
-        # Managing last segment
-        if audio_file is not None:
-            if last_end < audio_len:
-                cnt_seg = cnt_seg + 1
-                print_str = (
-                    "segment_%03d " + value_format + value_format + "NON_SPEECH"
-                )
-                if print_boundaries:
-                    print(print_str % (cnt_seg, end_value, audio_len))
-                if save_path is not None:
-                    f.write(print_str % (cnt_seg, end_value, audio_len) + "\n")
-
-        if save_path is not None:
-            f.close()
-
-    def energy_VAD(
-        self,
-        audio_file,
-        boundaries,
-        activation_th=0.5,
-        deactivation_th=0.0,
-        eps=1e-6,
-    ):
-        """Applies energy-based VAD within the detected speech segments.The neural
-        network VAD often creates longer segments and tends to merge segments that
-        are close with each other.
-
-        The energy VAD post-processes can be useful for having a fine-grained voice
-        activity detection.
-
-        The energy VAD computes the energy within the small chunks. The energy is
-        normalized within the segment to have mean 0.5 and +-0.5 of std.
-        This helps to set the energy threshold.
-
-        Arguments
-        ---------
-        audio_file: path
-            Path of the audio file containing the recording. The file is read
-            with torchaudio.
-        boundaries : torch.Tensor
-            Tensor containing the speech boundaries. It can be derived using the
-            get_boundaries method.
-        activation_th: float
-            A new speech segment is started it the energy is above activation_th.
-        deactivation_th: float
-            The segment is considered ended when the energy is <= deactivation_th.
-        eps: float
-            Small constant for numerical stability.
-
-
-        Returns
-        -------
-        new_boundaries
-            The new boundaries that are post-processed by the energy VAD.
-        """
-
-        # Getting the total size of the input file
-        sample_rate, audio_len = self._get_audio_info(audio_file)
-
-        if sample_rate != self.sample_rate:
-            raise ValueError(
-                "The detected sample rate is different from that set in the hparam file"
-            )
-
-        # Computing the chunk length of the energy window
-        chunk_len = int(self.time_resolution * sample_rate)
-        new_boundaries = []
-
-        # Processing speech segments
-        for i in range(boundaries.shape[0]):
-            begin_sample = int(boundaries[i, 0] * sample_rate)
-            end_sample = int(boundaries[i, 1] * sample_rate)
-            seg_len = end_sample - begin_sample
-
-            # Reading the speech segment
-            segment, _ = torchaudio.load(
-                audio_file, frame_offset=begin_sample, num_frames=seg_len
-            )
-
-            # Create chunks
-            segment_chunks = self.create_chunks(
-                segment, chunk_size=chunk_len, chunk_stride=chunk_len
-            )
-
-            # Energy computation within each chunk
-            energy_chunks = segment_chunks.abs().sum(-1) + eps
-            energy_chunks = energy_chunks.log()
-
-            # Energy normalization
-            energy_chunks = (
-                (energy_chunks - energy_chunks.mean())
-                / (2 * energy_chunks.std())
-            ) + 0.5
-            energy_chunks = energy_chunks.unsqueeze(0).unsqueeze(2)
-
-            # Apply threshold based on the energy value
-            energy_vad = self.apply_threshold(
-                energy_chunks,
-                activation_th=activation_th,
-                deactivation_th=deactivation_th,
-            )
-
-            # Get the boundaries
-            energy_boundaries = self.get_boundaries(
-                energy_vad, output_value="seconds"
-            )
-
-            # Get the final boundaries in the original signal
-            for j in range(energy_boundaries.shape[0]):
-                start_en = boundaries[i, 0] + energy_boundaries[j, 0]
-                end_end = boundaries[i, 0] + energy_boundaries[j, 1]
-                new_boundaries.append([start_en, end_end])
-
-        # Convert boundaries to tensor
-        new_boundaries = torch.FloatTensor(new_boundaries).to(boundaries.device)
-        return new_boundaries
-
-    def create_chunks(self, x, chunk_size=16384, chunk_stride=16384):
-        """Splits the input into smaller chunks of size chunk_size with
-        an overlap chunk_stride. The chunks are concatenated over
-        the batch axis.
-
-        Arguments
-        ---------
-        x: torch.Tensor
-            Signal to split into chunks.
-        chunk_size : str
-            The size of each chunk.
-        chunk_stride:
-            The stride (hop) of each chunk.
-
-
-        Returns
-        -------
-        x: torch.Tensor
-            A new tensors with the chunks derived from the input signal.
-
-        """
-        x = x.unfold(1, chunk_size, chunk_stride)
-        x = x.reshape(x.shape[0] * x.shape[1], -1)
-        return x
-
-    def _get_audio_info(self, audio_file):
-        """Returns the sample rate and the length of the input audio file"""
-
-        # Getting the total size of the input file
-        metadata = torchaudio.info(audio_file)
-        sample_rate = metadata.sample_rate
-        audio_len = metadata.num_frames
-        return sample_rate, audio_len
-
-    def upsample_VAD(self, vad_out, audio_file, time_resolution=0.01):
-        """Upsamples the output of the vad to help visualization. It creates a
-        signal that is 1 when there is speech and 0 when there is no speech.
-        The vad signal has the same resolution as the input one and can be
-        opened with it (e.g, using audacity) to visually figure out VAD regions.
-
-        Arguments
-        ---------
-        vad_out: torch.Tensor
-            Tensor containing 1 for each frame of speech and 0 for each non-speech
-            frame.
-        audio_file: path
-            The original audio file used to compute vad_out
-        time_resolution : float
-            Time resolution of the vad_out signal.
-
-        Returns
-        -------
-        vad_signal
-            The upsampled version of the vad_out tensor.
-        """
-
-        # Getting the total size of the input file
-        sample_rate, sig_len = self._get_audio_info(audio_file)
-
-        if sample_rate != self.sample_rate:
-            raise ValueError(
-                "The detected sample rate is different from that set in the hparam file"
-            )
-
-        beg_samp = 0
-        step_size = int(time_resolution * sample_rate)
-        end_samp = step_size
-        index = 0
-
-        # Initialize upsampled signal
-        vad_signal = torch.zeros(1, sig_len, device=vad_out.device)
-
-        # Upsample signal
-        while end_samp < sig_len:
-            vad_signal[0, beg_samp:end_samp] = vad_out[0, index, 0]
-            index = index + 1
-            beg_samp = beg_samp + step_size
-            end_samp = beg_samp + step_size
-        return vad_signal
-
-    def upsample_boundaries(self, boundaries, audio_file):
-        """Based on the input boundaries, this method creates a signal that is 1
-        when there is speech and 0 when there is no speech.
-        The vad signal has the same resolution as the input one and can be
-        opened with it (e.g, using audacity) to visually figure out VAD regions.
-
-        Arguments
-        ---------
-        boundaries: torch.Tensor
-            Tensor containing the boundaries of the speech segments.
-        audio_file: path
-            The original audio file used to compute vad_out
-
-        Returns
-        -------
-        vad_signal
-            The output vad signal with the same resolution of the input one.
-        """
-
-        # Getting the total size of the input file
-        sample_rate, sig_len = self._get_audio_info(audio_file)
-
-        if sample_rate != self.sample_rate:
-            raise ValueError(
-                "The detected sample rate is different from that set in the hparam file"
-            )
-
-        # Initialization of the output signal
-        vad_signal = torch.zeros(1, sig_len, device=boundaries.device)
-
-        # Composing the vad signal from boundaries
-        for i in range(boundaries.shape[0]):
-            beg_sample = int(boundaries[i, 0] * sample_rate)
-            end_sample = int(boundaries[i, 1] * sample_rate)
-            vad_signal[0, beg_sample:end_sample] = 1.0
-        return vad_signal
-
-    def double_check_speech_segments(
-        self, boundaries, audio_file, speech_th=0.5
-    ):
-        """Takes in input the boundaries of the detected speech segments and
-        double checks (using the neural VAD) that they actually contain speech.
-
-        Arguments
-        ---------
-        boundaries: torch.Tensor
-            Tensor containing the boundaries of the speech segments.
-        audio_file: path
-            The original audio file used to compute vad_out.
-        speech_th: float
-            Threshold on the mean posterior probability over which speech is
-            confirmed. Below that threshold, the segment is re-assigned to a
-            non-speech region.
-
-        Returns
-        -------
-        new_boundaries
-            The boundaries of the segments where speech activity is confirmed.
-        """
-
-        # Getting the total size of the input file
-        sample_rate, sig_len = self._get_audio_info(audio_file)
-
-        # Double check the segments
-        new_boundaries = []
-        for i in range(boundaries.shape[0]):
-            beg_sample = int(boundaries[i, 0] * sample_rate)
-            end_sample = int(boundaries[i, 1] * sample_rate)
-            len_seg = end_sample - beg_sample
-
-            # Read the candidate speech segment
-            segment, fs = torchaudio.load(
-                audio_file, frame_offset=beg_sample, num_frames=len_seg
-            )
-            speech_prob = self.get_speech_prob_chunk(segment)
-            if speech_prob.mean() > speech_th:
-                # Accept this as a speech segment
-                new_boundaries.append([boundaries[i, 0], boundaries[i, 1]])
-
-        # Convert boundaries from list to tensor
-        new_boundaries = torch.FloatTensor(new_boundaries).to(boundaries.device)
-        return new_boundaries
-
-    def get_segments(
-        self, boundaries, audio_file, before_margin=0.1, after_margin=0.1
-    ):
-        """Returns a list containing all the detected speech segments.
-
-        Arguments
-        ---------
-        boundaries: torch.Tensor
-            Tensor containing the boundaries of the speech segments.
-        audio_file: path
-            The original audio file used to compute vad_out.
-        before_margin: float
-            Used to cut the segments samples a bit before the detected margin.
-        after_margin: float
-            Use to cut the segments samples a bit after the detected margin.
-
-        Returns
-        -------
-        segments: list
-            List containing the detected speech segments
-        """
-        sample_rate, sig_len = self._get_audio_info(audio_file)
-
-        if sample_rate != self.sample_rate:
-            raise ValueError(
-                "The detected sample rate is different from that set in the hparam file"
-            )
-
-        segments = []
-        for i in range(boundaries.shape[0]):
-            beg_sample = boundaries[i, 0] * sample_rate
-            end_sample = boundaries[i, 1] * sample_rate
-
-            beg_sample = int(max(0, beg_sample - before_margin * sample_rate))
-            end_sample = int(
-                min(sig_len, end_sample + after_margin * sample_rate)
-            )
-
-            len_seg = end_sample - beg_sample
-            vad_segment, fs = torchaudio.load(
-                audio_file, frame_offset=beg_sample, num_frames=len_seg
-            )
-            segments.append(vad_segment)
-        return segments
-
-    def get_speech_segments(
-        self,
-        audio_file,
-        large_chunk_size=30,
-        small_chunk_size=10,
-        overlap_small_chunk=False,
-        apply_energy_VAD=False,
-        double_check=True,
-        close_th=0.250,
-        len_th=0.250,
-        activation_th=0.5,
-        deactivation_th=0.25,
-        en_activation_th=0.5,
-        en_deactivation_th=0.0,
-        speech_th=0.50,
-    ):
-        """Detects speech segments within the input file. The input signal can
-        be both a short or a long recording. The function computes the
-        posterior probabilities on large chunks (e.g, 30 sec), that are read
-        sequentially (to avoid storing big signals in memory).
-        Each large chunk is, in turn, split into smaller chunks (e.g, 10 seconds)
-        that are processed in parallel. The pipeline for detecting the speech
-        segments is the following:
-            1- Compute posteriors probabilities at the frame level.
-            2- Apply a threshold on the posterior probability.
-            3- Derive candidate speech segments on top of that.
-            4- Apply energy VAD within each candidate segment (optional).
-            5- Merge segments that are too close.
-            6- Remove segments that are too short.
-            7- Double check speech segments (optional).
-
-
-        Arguments
-        ---------
-        audio_file : str
-            Path to audio file.
-        large_chunk_size: float
-            Size (in seconds) of the large chunks that are read sequentially
-            from the input audio file.
-        small_chunk_size: float
-            Size (in seconds) of the small chunks extracted from the large ones.
-            The audio signal is processed in parallel within the small chunks.
-            Note that large_chunk_size/small_chunk_size must be an integer.
-        overlap_small_chunk: bool
-            If True, it creates overlapped small chunks (with 50% overlap).
-            The probabilities of the overlapped chunks are combined using
-            hamming windows.
-        apply_energy_VAD: bool
-            If True, a energy-based VAD is used on the detected speech segments.
-            The neural network VAD often creates longer segments and tends to
-            merge close segments together. The energy VAD post-processes can be
-            useful for having a fine-grained voice activity detection.
-            The energy thresholds is  managed by activation_th and
-            deactivation_th (see below).
-        double_check: bool
-            If True, double checks (using the neural VAD) that the candidate
-            speech segments actually contain speech. A threshold on the mean
-            posterior probabilities provided by the neural network is applied
-            based on the speech_th parameter (see below).
-        activation_th:  float
-            Threshold of the neural posteriors above which starting a speech segment.
-        deactivation_th: float
-            Threshold of the neural posteriors below which ending a speech segment.
-        en_activation_th: float
-            A new speech segment is started it the energy is above activation_th.
-            This is active only if apply_energy_VAD is True.
-        en_deactivation_th: float
-            The segment is considered ended when the energy is <= deactivation_th.
-            This is active only if apply_energy_VAD is True.
-        speech_th: float
-            Threshold on the mean posterior probability within the candidate
-            speech segment. Below that threshold, the segment is re-assigned to
-            a non-speech region. This is active only if double_check is True.
-        close_th: float
-            If the distance between boundaries is smaller than close_th, the
-            segments will be merged.
-        len_th: float
-            If the length of the segment is smaller than close_th, the segments
-            will be merged.
-
-        Returns
-        -------
-        boundaries: torch.Tensor
-            Tensor containing the start second of speech segments in even
-            positions and their corresponding end in odd positions
-            (e.g, [1.0, 1.5, 5,.0 6.0] means that we have two speech segment;
-             one from 1.0 to 1.5 seconds and another from 5.0 to 6.0 seconds).
-        """
-
-        # Fetch audio file from web if not local
-        source, fl = split_path(audio_file)
-        audio_file = fetch(fl, source=source)
-
-        # Computing speech vs non speech probabilities
-        prob_chunks = self.get_speech_prob_file(
-            audio_file,
-            large_chunk_size=large_chunk_size,
-            small_chunk_size=small_chunk_size,
-            overlap_small_chunk=overlap_small_chunk,
-        )
-
-        # Apply a threshold to get candidate speech segments
-        prob_th = self.apply_threshold(
-            prob_chunks,
-            activation_th=activation_th,
-            deactivation_th=deactivation_th,
-        ).float()
-
-        # Compute the boundaries of the speech segments
-        boundaries = self.get_boundaries(prob_th, output_value="seconds")
-
-        # Apply energy-based VAD on the detected speech segments
-        if apply_energy_VAD:
-            boundaries = self.energy_VAD(
-                audio_file,
-                boundaries,
-                activation_th=en_activation_th,
-                deactivation_th=en_deactivation_th,
-            )
-
-        # Merge short segments
-        boundaries = self.merge_close_segments(boundaries, close_th=close_th)
-
-        # Remove short segments
-        boundaries = self.remove_short_segments(boundaries, len_th=len_th)
-
-        # Double check speech segments
-        if double_check:
-            boundaries = self.double_check_speech_segments(
-                boundaries, audio_file, speech_th=speech_th
-            )
-
-        return boundaries
-
-    def forward(self, wavs, wav_lens=None):
-        """Gets frame-level speech-activity predictions"""
-        return self.get_speech_prob_chunk(wavs, wav_lens)
-
-
-class SepformerSeparation(Pretrained):
-    """A "ready-to-use" speech separation model.
-
-    Uses Sepformer architecture.
-
-    Example
-    -------
-    >>> tmpdir = getfixture("tmpdir")
-    >>> model = SepformerSeparation.from_hparams(
-    ...     source="speechbrain/sepformer-wsj02mix",
-    ...     savedir=tmpdir)
-    >>> mix = torch.randn(1, 400)
-    >>> est_sources = model.separate_batch(mix)
-    >>> print(est_sources.shape)
-    torch.Size([1, 400, 2])
-    """
-
-    MODULES_NEEDED = ["encoder", "masknet", "decoder"]
-
-    def separate_batch(self, mix):
-        """Run source separation on batch of audio.
-
-        Arguments
-        ---------
-        mix : torch.Tensor
-            The mixture of sources.
-
-        Returns
-        -------
-        tensor
-            Separated sources
-        """
-
-        # Separation
-        mix = mix.to(self.device)
-        mix_w = self.mods.encoder(mix)
-        est_mask = self.mods.masknet(mix_w)
-        mix_w = torch.stack([mix_w] * self.hparams.num_spks)
-        sep_h = mix_w * est_mask
-
-        # Decoding
-        est_source = torch.cat(
-            [
-                self.mods.decoder(sep_h[i]).unsqueeze(-1)
-                for i in range(self.hparams.num_spks)
-            ],
-            dim=-1,
-        )
-
-        # T changed after conv1d in encoder, fix it here
-        T_origin = mix.size(1)
-        T_est = est_source.size(1)
-        if T_origin > T_est:
-            est_source = F.pad(est_source, (0, 0, 0, T_origin - T_est))
-        else:
-            est_source = est_source[:, :T_origin, :]
-        return est_source
-
-    def separate_file(self, path, savedir="audio_cache"):
-        """Separate sources from file.
-
-        Arguments
-        ---------
-        path : str
-            Path to file which has a mixture of sources. It can be a local
-            path, a web url, or a huggingface repo.
-        savedir : path
-            Path where to store the wav signals (when downloaded from the web).
-        Returns
-        -------
-        tensor
-            Separated sources
-        """
-        source, fl = split_path(path)
-        path = fetch(fl, source=source, savedir=savedir)
-
-        batch, fs_file = torchaudio.load(path)
-        batch = batch.to(self.device)
-        fs_model = self.hparams.sample_rate
-
-        # resample the data if needed
-        if fs_file != fs_model:
-            print(
-                "Resampling the audio from {} Hz to {} Hz".format(
-                    fs_file, fs_model
-                )
-            )
-            tf = torchaudio.transforms.Resample(
-                orig_freq=fs_file, new_freq=fs_model
-            ).to(self.device)
-            batch = batch.mean(dim=0, keepdim=True)
-            batch = tf(batch)
-
-        est_sources = self.separate_batch(batch)
-        est_sources = (
-            est_sources / est_sources.abs().max(dim=1, keepdim=True)[0]
-        )
-        return est_sources
-
-    def forward(self, mix):
-        """Runs separation on the input mix"""
-        return self.separate_batch(mix)
-
-
-class SpectralMaskEnhancement(Pretrained):
-    """A ready-to-use model for speech enhancement.
-
-    Arguments
-    ---------
-    See ``Pretrained``.
-
-    Example
-    -------
-    >>> import torch
-    >>> from speechbrain.pretrained import SpectralMaskEnhancement
-    >>> # Model is downloaded from the speechbrain HuggingFace repo
-    >>> tmpdir = getfixture("tmpdir")
-    >>> enhancer = SpectralMaskEnhancement.from_hparams(
-    ...     source="speechbrain/metricgan-plus-voicebank",
-    ...     savedir=tmpdir,
-    ... )
-    >>> enhanced = enhancer.enhance_file(
-    ...     "speechbrain/metricgan-plus-voicebank/example.wav"
-    ... )
-    """
-
-    HPARAMS_NEEDED = ["compute_stft", "spectral_magnitude", "resynth"]
-    MODULES_NEEDED = ["enhance_model"]
-
-    def compute_features(self, wavs):
-        """Compute the log spectral magnitude features for masking.
-
-        Arguments
-        ---------
-        wavs : torch.Tensor
-            A batch of waveforms to convert to log spectral mags.
-        """
-        feats = self.hparams.compute_stft(wavs)
-        feats = self.hparams.spectral_magnitude(feats)
-        return torch.log1p(feats)
-
-    def enhance_batch(self, noisy, lengths=None):
-        """Enhance a batch of noisy waveforms.
-
-        Arguments
-        ---------
-        noisy : torch.Tensor
-            A batch of waveforms to perform enhancement on.
-        lengths : torch.Tensor
-            The lengths of the waveforms if the enhancement model handles them.
-
-        Returns
-        -------
-        torch.Tensor
-            A batch of enhanced waveforms of the same shape as input.
-        """
-        noisy = noisy.to(self.device)
-        noisy_features = self.compute_features(noisy)
-
-        # Perform masking-based enhancement, multiplying output with input.
-        if lengths is not None:
-            mask = self.mods.enhance_model(noisy_features, lengths=lengths)
-        else:
-            mask = self.mods.enhance_model(noisy_features)
-        enhanced = torch.mul(mask, noisy_features)
-
-        # Return resynthesized waveforms
-        return self.hparams.resynth(torch.expm1(enhanced), noisy)
-
-    def enhance_file(self, filename, output_filename=None, **kwargs):
-        """Enhance a wav file.
-
-        Arguments
-        ---------
-        filename : str
-            Location on disk to load file for enhancement.
-        output_filename : str
-            If provided, writes enhanced data to this file.
-        """
-        noisy = self.load_audio(filename, **kwargs)
-        noisy = noisy.to(self.device)
-
-        # Fake a batch:
-        batch = noisy.unsqueeze(0)
-        if lengths_arg_exists(self.enhance_batch):
-            enhanced = self.enhance_batch(batch, lengths=torch.tensor([1.0]))
-        else:
-            enhanced = self.enhance_batch(batch)
-
-        if output_filename is not None:
-            torchaudio.save(output_filename, enhanced, channels_first=False)
-
-        return enhanced.squeeze(0)
-
-
-class EncodeDecodePipelineMixin:
-    """
-    A mixin for pretrained models that makes it possible to specify an encoding pipeline and a decoding pipeline
-    """
-
-    def create_pipelines(self):
-        """
-        Initializes the encode and decode pipeline
-        """
-        self._run_init_steps(self.hparams.encode_pipeline)
-        self._run_init_steps(self.hparams.decode_pipeline)
-        self.encode_pipeline = DataPipeline(
-            static_data_keys=self.INPUT_STATIC_KEYS,
-            dynamic_items=self.hparams.encode_pipeline["steps"],
-            output_keys=self.hparams.encode_pipeline["output_keys"],
-        )
-        self.decode_pipeline = DataPipeline(
-            static_data_keys=self.hparams.model_output_keys,
-            dynamic_items=self.hparams.decode_pipeline["steps"],
-            output_keys=self.OUTPUT_KEYS,
-        )
-
-    def _run_init_steps(self, pipeline_definition):
-        """Encode/decode pipelines may include initialization
-        steps, such as filling text encoders with tokens. Calling
-        this method will run them, if defined"""
-        steps = pipeline_definition.get("init", [])
-        for step in steps:
-            step_func = step.get("func")
-            if not step_func or not callable(step_func):
-                raise ValueError("Invalid pipeline init definition")
-            step_func()
-
-    def _run_pipeline(self, pipeline, input, batch):
-        if batch:
-            output = pipeline(input)
-        else:
-            output = [pipeline(item) for item in input]
-        return output
-
-    def _get_encode_pipeline_input(self, input):
-        return input if self.batch_inputs else self._itemize(input)
-
-    def _get_decode_pipeline_input(self, model_output):
-        model_output_keys = getattr(self.hparams, "model_output_keys", None)
-        pipeline_input = model_output
-        if len(model_output_keys) == 1:
-            pipeline_input = (pipeline_input,)
-        # The input to a pipeline is a dictionary. If model_output_keys
-        # is provided, the output of the model is assumed to be a collection
-        # (e.g. a list or a tuple).
-        if model_output_keys:
-            pipeline_input = dict(zip(model_output_keys, pipeline_input))
-
-        # By default, the pipeline will be applied to in batch mode
-        # to the entire model input
-        if not self.batch_outputs:
-            pipeline_input = self._itemize(pipeline_input)
-        return pipeline_input
-
-    def _itemize(self, pipeline_input):
-        first_item = next(iter(pipeline_input.values()))
-        keys, values = pipeline_input.keys(), pipeline_input.values()
-        batch_length = len(first_item)
-        return [
-            dict(zip(keys, [value[idx] for value in values]))
-            for idx in range(batch_length)
-        ]
-
-    def to_dict(self, data):
-        """
-        Converts padded batches to dictionaries, leaves
-        other data types as is
-
-        Arguments
-        ---------
-        data: object
-            a dictionary or a padded batch
-
-        Returns
-        -------
-        results: dict
-            the dictionary
-        """
-        if isinstance(data, PaddedBatch):
-            data = {
-                key: self._get_value(data, key)
-                for key in self.hparams.encode_pipeline["output_keys"]
-            }
-        return data
-
-    def _get_value(self, data, key):
-        """
-        Retrieves the value associated with the specified key, dereferencing
-        .data where applicable
-
-        Arguments
-        ---------
-        data: PaddedBatch
-            a padded batch
-        key: str
-            the key
-
-        Returns
-        -------
-        result: object
-            the result
-        """
-        value = getattr(data, key)
-        if not self.input_use_padded_data and isinstance(value, PaddedData):
-            value = value.data
-        return value
-
-    @property
-    def batch_inputs(self):
-        """
-        Determines whether the input pipeline
-        operates on batches or individual examples
-        (true means batched)
-
-        Returns
-        -------
-        batch_inputs: bool
-        """
-        return self.hparams.encode_pipeline.get("batch", True)
-
-    @property
-    def input_use_padded_data(self):
-        """
-        If turned on, raw PaddedData instances will be passed to
-        the model. If turned off, only .data will be used
-
-        Returns
-        -------
-        result: bool
-            whether padded data is used as is
-        """
-        return self.hparams.encode_pipeline.get("use_padded_data", False)
-
-    @property
-    def batch_outputs(self):
-        """
-        Determines whether the output pipeline
-        operates on batches or individual examples
-        (true means batched)
-
-        Returns
-        -------
-        batch_outputs: bool
-        """
-        return self.hparams.decode_pipeline.get("batch", True)
-
-    def _collate(self, data):
-        if not self.batch_inputs:
-            collate_fn = getattr(self.hparams, "collate_fn", PaddedBatch)
-            data = collate_fn(data)
-        return data
-
-    def encode_input(self, input):
-        """
-        Encodes the inputs using the pipeline
-
-        Arguments
-        ---------
-        input: dict
-            the raw inputs
-
-        Returns
-        -------
-        results: object
-
-        """
-        pipeline_input = self._get_encode_pipeline_input(input)
-        model_input = self._run_pipeline(
-            pipeline=self.encode_pipeline,
-            input=pipeline_input,
-            batch=self.batch_inputs,
-        )
-        model_input = self._collate(model_input)
-        if hasattr(model_input, "to"):
-            model_input = model_input.to(self.device)
-        return self.to_dict(model_input)
-
-    def decode_output(self, output):
-        """
-        Decodes the raw model outputs
-
-        Arguments
-        ---------
-        output: tuple
-            raw model outputs
-
-        Returns
-        -------
-        result: dict or list
-            the output of the pipeline
-        """
-        pipeline_input = self._get_decode_pipeline_input(output)
-        return self._run_pipeline(
-            pipeline=self.decode_pipeline,
-            input=pipeline_input,
-            batch=self.batch_outputs,
-        )
-
-
-class GraphemeToPhoneme(Pretrained, EncodeDecodePipelineMixin):
-    """
-    A pretrained model implementation for Grapheme-to-Phoneme (G2P) models
-    that take raw natural language text as an input and
-
-    Example
-    -------
-    >>> text = ("English is tough. It can be understood "
-    ...         "through thorough thought though")
-    >>> from speechbrain.pretrained import GraphemeToPhoneme
-    >>> tmpdir = getfixture('tmpdir')
-    >>> g2p = GraphemeToPhoneme.from_hparams('path/to/model', savedir=tmpdir) # doctest: +SKIP
-    >>> phonemes = g2p.g2p(text) # doctest: +SKIP
-    """
-
-    INPUT_STATIC_KEYS = ["txt"]
-    OUTPUT_KEYS = ["phonemes"]
-
-    def __init__(self, *args, **kwargs):
-        super().__init__(*args, **kwargs)
-        self.create_pipelines()
-        self.load_dependencies()
-
-    @property
-    def phonemes(self):
-        """Returns the available phonemes"""
-        return self.hparams.phonemes
-
-    @property
-    def language(self):
-        """Returns the language for which this model is available"""
-        return self.hparams.language
-
-    def g2p(self, text):
-        """Performs the Grapheme-to-Phoneme conversion
-
-        Arguments
-        ---------
-        text: str or list[str]
-            a single string to be encoded to phonemes - or a
-            sequence of strings
-
-        Returns
-        -------
-        result: list
-            if a single example was provided, the return value is a
-            single list of phonemes
-        """
-        single = isinstance(text, str)
-        if single:
-            text = [text]
-
-        model_inputs = self.encode_input({"txt": text})
-        self._update_graphemes(model_inputs)
-        model_outputs = self.mods.model(**model_inputs)
-        decoded_output = self.decode_output(model_outputs)
-        phonemes = decoded_output["phonemes"]
-        if single:
-            phonemes = phonemes[0]
-        return phonemes
-
-    def _update_graphemes(self, model_inputs):
-        grapheme_sequence_mode = getattr(self.hparams, "grapheme_sequence_mode")
-        if grapheme_sequence_mode and grapheme_sequence_mode != "raw":
-            grapheme_encoded_key = f"grapheme_encoded_{grapheme_sequence_mode}"
-            if grapheme_encoded_key in model_inputs:
-                model_inputs["grapheme_encoded"] = model_inputs[
-                    grapheme_encoded_key
-                ]
-
-    def load_dependencies(self):
-        """Loads any relevant model dependencies"""
-        deps_pretrainer = getattr(self.hparams, "deps_pretrainer", None)
-        if deps_pretrainer:
-            deps_pretrainer.collect_files()
-            deps_pretrainer.load_collected(device=self.device)
-
-    def __call__(self, text):
-        """A convenience callable wrapper - same as G2P
-
-        Arguments
-        ---------
-        text: str or list[str]
-            a single string to be encoded to phonemes - or a
-            sequence of strings
-
-        Returns
-        -------
-        result: list
-            if a single example was provided, the return value is a
-            single list of phonemes
-        """
-        return self.g2p(text)
-
-    def forward(self, noisy, lengths=None):
-        """Runs enhancement on the noisy input"""
-        return self.enhance_batch(noisy, lengths)
-
-
-class WaveformEnhancement(Pretrained):
-    """A ready-to-use model for speech enhancement.
-
-    Arguments
-    ---------
-    See ``Pretrained``.
-
-    Example
-    -------
-    >>> from speechbrain.pretrained import WaveformEnhancement
-    >>> # Model is downloaded from the speechbrain HuggingFace repo
-    >>> tmpdir = getfixture("tmpdir")
-    >>> enhancer = WaveformEnhancement.from_hparams(
-    ...     source="speechbrain/mtl-mimic-voicebank",
-    ...     savedir=tmpdir,
-    ... )
-    >>> enhanced = enhancer.enhance_file(
-    ...     "speechbrain/mtl-mimic-voicebank/example.wav"
-    ... )
-    """
-
-    MODULES_NEEDED = ["enhance_model"]
-
-    def enhance_batch(self, noisy, lengths=None):
-        """Enhance a batch of noisy waveforms.
-
-        Arguments
-        ---------
-        noisy : torch.Tensor
-            A batch of waveforms to perform enhancement on.
-        lengths : torch.Tensor
-            The lengths of the waveforms if the enhancement model handles them.
-
-        Returns
-        -------
-        torch.Tensor
-            A batch of enhanced waveforms of the same shape as input.
-        """
-        noisy = noisy.to(self.device)
-        enhanced_wav, _ = self.mods.enhance_model(noisy)
-        return enhanced_wav
-
-    def enhance_file(self, filename, output_filename=None, **kwargs):
-        """Enhance a wav file.
-
-        Arguments
-        ---------
-        filename : str
-            Location on disk to load file for enhancement.
-        output_filename : str
-            If provided, writes enhanced data to this file.
-        """
-        noisy = self.load_audio(filename, **kwargs)
-
-        # Fake a batch:
-        batch = noisy.unsqueeze(0)
-        enhanced = self.enhance_batch(batch)
-
-        if output_filename is not None:
-            torchaudio.save(output_filename, enhanced, channels_first=False)
-
-        return enhanced.squeeze(0)
-
-    def forward(self, noisy, lengths=None):
-        """Runs enhancement on the noisy input"""
-        return self.enhance_batch(noisy, lengths)
-
-
-class SNREstimator(Pretrained):
-    """A "ready-to-use" SNR estimator."""
-
-    MODULES_NEEDED = ["encoder", "encoder_out"]
-    HPARAMS_NEEDED = ["stat_pooling", "snrmax", "snrmin"]
-
-    def estimate_batch(self, mix, predictions):
-        """Run SI-SNR estimation on the estimated sources, and mixture.
-
-        Arguments
-        ---------
-        mix : torch.Tensor
-            The mixture of sources of shape B X T
-        predictions : torch.Tensor
-            of size (B x T x C),
-            where B is batch size
-                  T is number of time points
-                  C is number of sources
-
-        Returns
-        -------
-        tensor
-            Estimate of SNR
-        """
-
-        predictions = predictions.permute(0, 2, 1)
-        predictions = predictions.reshape(-1, predictions.size(-1))
-
-        if hasattr(self.hparams, "separation_norm_type"):
-            if self.hparams.separation_norm_type == "max":
-                predictions = (
-                    predictions / predictions.max(dim=1, keepdim=True)[0]
-                )
-                mix = mix / mix.max(dim=1, keepdim=True)[0]
-
-            elif self.hparams.separation_norm_type == "stnorm":
-                predictions = (
-                    predictions - predictions.mean(dim=1, keepdim=True)
-                ) / predictions.std(dim=1, keepdim=True)
-                mix = (mix - mix.mean(dim=1, keepdim=True)) / mix.std(
-                    dim=1, keepdim=True
-                )
-
-        min_T = min(predictions.shape[1], mix.shape[1])
-        assert predictions.shape[1] == mix.shape[1], "lengths change"
-
-        mix_repeat = mix.repeat(2, 1)
-        inp_cat = torch.cat(
-            [
-                predictions[:, :min_T].unsqueeze(1),
-                mix_repeat[:, :min_T].unsqueeze(1),
-            ],
-            dim=1,
-        )
-
-        enc = self.mods.encoder(inp_cat)
-        enc = enc.permute(0, 2, 1)
-        enc_stats = self.hparams.stat_pooling(enc)
-
-        # this gets the SI-SNR estimate in the compressed range 0-1
-        snrhat = self.mods.encoder_out(enc_stats).squeeze()
-
-        # get the SI-SNR estimate in the true range
-        snrhat = self.gettrue_snrrange(snrhat)
-        return snrhat
-
-    def forward(self, mix, predictions):
-        """Just run the batch estimate"""
-        return self.estimate_batch(mix, predictions)
-
-    def gettrue_snrrange(self, inp):
-        """Convert from 0-1 range to true snr range"""
-        rnge = self.hparams.snrmax - self.hparams.snrmin
-        inp = inp * rnge
-        inp = inp + self.hparams.snrmin
-        return inp
-
-
-class Tacotron2(Pretrained):
-    """
-    A ready-to-use wrapper for Tacotron2 (text -> mel_spec).
-
-    Arguments
-    ---------
-    hparams
-        Hyperparameters (from HyperPyYAML)
-
-    Example
-    -------
-    >>> tmpdir_tts = getfixture('tmpdir') / "tts"
-    >>> tacotron2 = Tacotron2.from_hparams(source="speechbrain/tts-tacotron2-ljspeech", savedir=tmpdir_tts)
-    >>> mel_output, mel_length, alignment = tacotron2.encode_text("Mary had a little lamb")
-    >>> items = [
-    ...   "A quick brown fox jumped over the lazy dog",
-    ...   "How much wood would a woodchuck chuck?",
-    ...   "Never odd or even"
-    ... ]
-    >>> mel_outputs, mel_lengths, alignments = tacotron2.encode_batch(items)
-
-    >>> # One can combine the TTS model with a vocoder (that generates the final waveform)
-    >>> # Intialize the Vocoder (HiFIGAN)
-    >>> tmpdir_vocoder = getfixture('tmpdir') / "vocoder"
-    >>> hifi_gan = HIFIGAN.from_hparams(source="speechbrain/tts-hifigan-ljspeech", savedir=tmpdir_vocoder)
-    >>> # Running the TTS
-    >>> mel_output, mel_length, alignment = tacotron2.encode_text("Mary had a little lamb")
-    >>> # Running Vocoder (spectrogram-to-waveform)
-    >>> waveforms = hifi_gan.decode_batch(mel_output)
-    """
-
-    HPARAMS_NEEDED = ["model", "text_to_sequence"]
-
-    def __init__(self, *args, **kwargs):
-        super().__init__(*args, **kwargs)
-        self.text_cleaners = getattr(
-            self.hparams, "text_cleaners", ["english_cleaners"]
-        )
-        self.infer = self.hparams.model.infer
-
-    def text_to_seq(self, txt):
-        """Encodes raw text into a tensor with a customer text-to-equence fuction"""
-        sequence = self.hparams.text_to_sequence(txt, self.text_cleaners)
-        return sequence, len(sequence)
-
-    def encode_batch(self, texts):
-        """Computes mel-spectrogram for a list of texts
-
-        Texts must be sorted in decreasing order on their lengths
-
-        Arguments
-        ---------
-        texts: List[str]
-            texts to be encoded into spectrogram
-
-        Returns
-        -------
-        tensors of output spectrograms, output lengths and alignments
-        """
-        with torch.no_grad():
-            inputs = [
-                {
-                    "text_sequences": torch.tensor(
-                        self.text_to_seq(item)[0], device=self.device
-                    )
-                }
-                for item in texts
-            ]
-            inputs = speechbrain.dataio.batch.PaddedBatch(inputs)
-
-            lens = [self.text_to_seq(item)[1] for item in texts]
-            assert lens == sorted(
-                lens, reverse=True
-            ), "input lengths must be sorted in decreasing order"
-            input_lengths = torch.tensor(lens, device=self.device)
-
-            mel_outputs_postnet, mel_lengths, alignments = self.infer(
-                inputs.text_sequences.data, input_lengths
-            )
-        return mel_outputs_postnet, mel_lengths, alignments
-
-    def encode_text(self, text):
-        """Runs inference for a single text str"""
-        return self.encode_batch([text])
-
-    def forward(self, texts):
-        "Encodes the input texts."
-        return self.encode_batch(texts)
-
-
-class FastSpeech2(Pretrained):
-    """
-    A ready-to-use wrapper for Fastspeech2 (text -> mel_spec).
-    Arguments
-    ---------
-    hparams
-        Hyperparameters (from HyperPyYAML)
-    Example
-    -------
-    >>> tmpdir_tts = getfixture('tmpdir') / "tts"
-    >>> fastspeech2 = FastSpeech2.from_hparams(source="speechbrain/tts-fastspeech2-ljspeech", savedir=tmpdir_tts)
-    >>> mel_outputs, durations, pitch, energy = fastspeech2.encode_text(["Mary had a little lamb"])
-    >>> items = [
-    ...   "A quick brown fox jumped over the lazy dog",
-    ...   "How much wood would a woodchuck chuck?",
-    ...   "Never odd or even"
-    ... ]
-    >>> mel_outputs, durations, pitch, energy = fastspeech2.encode_text(items)
-    >>>
-    >>> # One can combine the TTS model with a vocoder (that generates the final waveform)
-    >>> # Intialize the Vocoder (HiFIGAN)
-    >>> tmpdir_vocoder = getfixture('tmpdir') / "vocoder"
-    >>> hifi_gan = HIFIGAN.from_hparams(source="speechbrain/tts-hifigan-ljspeech", savedir=tmpdir_vocoder)
-    >>> # Running the TTS
-    >>> mel_outputs, durations, pitch, energy = fastspeech2.encode_text(["Mary had a little lamb"])
-    >>> # Running Vocoder (spectrogram-to-waveform)
-    >>> waveforms = hifi_gan.decode_batch(mel_outputs)
-    """
-
-    HPARAMS_NEEDED = ["spn_predictor", "model", "input_encoder"]
-
-    def __init__(self, *args, **kwargs):
-        super().__init__(*args, **kwargs)
-        lexicon = self.hparams.lexicon
-        lexicon = ["@@"] + lexicon
-        self.input_encoder = self.hparams.input_encoder
-        self.input_encoder.update_from_iterable(lexicon, sequence_input=False)
-        self.input_encoder.add_unk()
-
-        self.g2p = GraphemeToPhoneme.from_hparams("speechbrain/soundchoice-g2p")
-
-        self.spn_token_encoded = (
-            self.input_encoder.encode_sequence_torch(["spn"]).int().item()
-        )
-
-    def encode_text(self, texts, pace=1.0, pitch_rate=1.0, energy_rate=1.0):
-        """Computes mel-spectrogram for a list of texts
-
-        Arguments
-        ---------
-        texts: List[str]
-            texts to be converted to spectrogram
-        pace: float
-            pace for the speech synthesis
-        pitch_rate : float
-            scaling factor for phoneme pitches
-        energy_rate : float
-            scaling factor for phoneme energies
-
-        Returns
-        -------
-        tensors of output spectrograms, output lengths and alignments
-        """
-
-        # Preprocessing required at the inference time for the input text
-        # "label" below contains input text
-        # "phoneme_labels" contain the phoneme sequences corresponding to input text labels
-        # "last_phonemes_combined" is used to indicate whether the index position is for a last phoneme of a word
-        # "punc_positions" is used to add back the silence for punctuations
-        phoneme_labels = list()
-        last_phonemes_combined = list()
-        punc_positions = list()
-
-        for label in texts:
-            phoneme_label = list()
-            last_phonemes = list()
-            punc_position = list()
-
-            words = label.split()
-            words = [word.strip() for word in words]
-            words_phonemes = self.g2p(words)
-
-            for i in range(len(words_phonemes)):
-                words_phonemes_seq = words_phonemes[i]
-                for phoneme in words_phonemes_seq:
-                    if not phoneme.isspace():
-                        phoneme_label.append(phoneme)
-                        last_phonemes.append(0)
-                        punc_position.append(0)
-                last_phonemes[-1] = 1
-                if words[i][-1] in ":;-,.!?":
-                    punc_position[-1] = 1
-
-            phoneme_labels.append(phoneme_label)
-            last_phonemes_combined.append(last_phonemes)
-            punc_positions.append(punc_position)
-
-        # Inserts silent phonemes in the input phoneme sequence
-        all_tokens_with_spn = list()
-        max_seq_len = -1
-        for i in range(len(phoneme_labels)):
-            phoneme_label = phoneme_labels[i]
-            token_seq = (
-                self.input_encoder.encode_sequence_torch(phoneme_label)
-                .int()
-                .to(self.device)
-            )
-            last_phonemes = torch.LongTensor(last_phonemes_combined[i]).to(
-                self.device
-            )
-
-            # Runs the silent phoneme predictor
-            spn_preds = (
-                self.hparams.modules["spn_predictor"]
-                .infer(token_seq.unsqueeze(0), last_phonemes.unsqueeze(0))
-                .int()
-            )
-
-            spn_to_add = torch.nonzero(spn_preds).reshape(-1).tolist()
-
-            for j in range(len(punc_positions[i])):
-                if punc_positions[i][j] == 1:
-                    spn_to_add.append(j)
-
-            tokens_with_spn = list()
-
-            for token_idx in range(token_seq.shape[0]):
-                tokens_with_spn.append(token_seq[token_idx].item())
-                if token_idx in spn_to_add:
-                    tokens_with_spn.append(self.spn_token_encoded)
-
-            tokens_with_spn = torch.LongTensor(tokens_with_spn).to(self.device)
-            all_tokens_with_spn.append(tokens_with_spn)
-            if max_seq_len < tokens_with_spn.shape[-1]:
-                max_seq_len = tokens_with_spn.shape[-1]
-
-        # "tokens_with_spn_tensor" holds the input phoneme sequence with silent phonemes
-        tokens_with_spn_tensor_padded = torch.LongTensor(
-            len(texts), max_seq_len
-        ).to(self.device)
-        tokens_with_spn_tensor_padded.zero_()
-
-        for seq_idx, seq in enumerate(all_tokens_with_spn):
-            tokens_with_spn_tensor_padded[seq_idx, : len(seq)] = seq
-
-        return self.encode_batch(
-            tokens_with_spn_tensor_padded,
-            pace=pace,
-            pitch_rate=pitch_rate,
-            energy_rate=energy_rate,
-        )
-
-    def encode_phoneme(
-        self, phonemes, pace=1.0, pitch_rate=1.0, energy_rate=1.0
-    ):
-        """Computes mel-spectrogram for a list of phoneme sequences
-
-        Arguments
-        ---------
-        phonemes: List[List[str]]
-            phonemes to be converted to spectrogram
-        pace: float
-            pace for the speech synthesis
-        pitch_rate : float
-            scaling factor for phoneme pitches
-        energy_rate : float
-            scaling factor for phoneme energies
-
-        Returns
-        -------
-        tensors of output spectrograms, output lengths and alignments
-        """
-
-        all_tokens = []
-        max_seq_len = -1
-        for phoneme in phonemes:
-            token_seq = (
-                self.input_encoder.encode_sequence_torch(phoneme)
-                .int()
-                .to(self.device)
-            )
-            if max_seq_len < token_seq.shape[-1]:
-                max_seq_len = token_seq.shape[-1]
-            all_tokens.append(token_seq)
-
-        tokens_padded = torch.LongTensor(len(phonemes), max_seq_len).to(
-            self.device
-        )
-        tokens_padded.zero_()
-
-        for seq_idx, seq in enumerate(all_tokens):
-            tokens_padded[seq_idx, : len(seq)] = seq
-
-        return self.encode_batch(
-            tokens_padded,
-            pace=pace,
-            pitch_rate=pitch_rate,
-            energy_rate=energy_rate,
-        )
-
-    def encode_batch(
-        self, tokens_padded, pace=1.0, pitch_rate=1.0, energy_rate=1.0
-    ):
-        """Batch inference for a tensor of phoneme sequences
-        Arguments
-        ---------
-        tokens_padded : torch.Tensor
-            A sequence of encoded phonemes to be converted to spectrogram
-        pace : float
-            pace for the speech synthesis
-        pitch_rate : float
-            scaling factor for phoneme pitches
-        energy_rate : float
-            scaling factor for phoneme energies
-        """
-        with torch.no_grad():
-
-            (
-                _,
-                post_mel_outputs,
-                durations,
-                pitch,
-                _,
-                energy,
-                _,
-                _,
-            ) = self.hparams.model(
-                tokens_padded,
-                pace=pace,
-                pitch_rate=pitch_rate,
-                energy_rate=energy_rate,
-            )
-
-            # Transposes to make in compliant with HiFI GAN expected format
-            post_mel_outputs = post_mel_outputs.transpose(-1, 1)
-
-        return post_mel_outputs, durations, pitch, energy
-
-    def forward(self, text, pace=1.0, pitch_rate=1.0, energy_rate=1.0):
-        """Batch inference for a tensor of phoneme sequences
-        Arguments
-        ---------
-        text : str
-            A text to be converted to spectrogram
-        pace : float
-            pace for the speech synthesis
-        pitch_rate : float
-            scaling factor for phoneme pitches
-        energy_rate : float
-            scaling factor for phoneme energies
-        """
-        return self.encode_text(
-            [text], pace=pace, pitch_rate=pitch_rate, energy_rate=energy_rate
-        )
-
-
-class HIFIGAN(Pretrained):
-    """
-    A ready-to-use wrapper for HiFiGAN (mel_spec -> waveform).
-    Arguments
-    ---------
-    hparams
-        Hyperparameters (from HyperPyYAML)
-    Example
-    -------
-    >>> tmpdir_vocoder = getfixture('tmpdir') / "vocoder"
-    >>> hifi_gan = HIFIGAN.from_hparams(source="speechbrain/tts-hifigan-ljspeech", savedir=tmpdir_vocoder)
-    >>> mel_specs = torch.rand(2, 80,298)
-    >>> waveforms = hifi_gan.decode_batch(mel_specs)
-    >>> # You can use the vocoder coupled with a TTS system
-    >>>	# Initialize TTS (tacotron2)
-    >>> tmpdir_tts = getfixture('tmpdir') / "tts"
-    >>>	tacotron2 = Tacotron2.from_hparams(source="speechbrain/tts-tacotron2-ljspeech", savedir=tmpdir_tts)
-    >>>	# Running the TTS
-    >>>	mel_output, mel_length, alignment = tacotron2.encode_text("Mary had a little lamb")
-    >>>	# Running Vocoder (spectrogram-to-waveform)
-    >>>	waveforms = hifi_gan.decode_batch(mel_output)
-    """
-
-    HPARAMS_NEEDED = ["generator"]
-
-    def __init__(self, *args, **kwargs):
-        super().__init__(*args, **kwargs)
-        self.infer = self.hparams.generator.inference
-        self.first_call = True
-
-    def decode_batch(self, spectrogram, mel_lens=None, hop_len=None):
-        """Computes waveforms from a batch of mel-spectrograms
-        Arguments
-        ---------
-        spectrogram: torch.Tensor
-            Batch of mel-spectrograms [batch, mels, time]
-        mel_lens: torch.tensor
-            A list of lengths of mel-spectrograms for the batch
-            Can be obtained from the output of Tacotron/FastSpeech
-        hop_len: int
-            hop length used for mel-spectrogram extraction
-            should be the same value as in the .yaml file
-        Returns
-        -------
-        waveforms: torch.Tensor
-            Batch of mel-waveforms [batch, 1, time]
-        """
-        # Prepare for inference by removing the weight norm
-        if self.first_call:
-            self.hparams.generator.remove_weight_norm()
-            self.first_call = False
-        with torch.no_grad():
-            waveform = self.infer(spectrogram.to(self.device))
-
-        # Mask the noise caused by padding during batch inference
-        if mel_lens is not None and hop_len is not None:
-            waveform = self.mask_noise(waveform, mel_lens, hop_len)
-
-        return waveform
-
-    def mask_noise(self, waveform, mel_lens, hop_len):
-        """Mask the noise caused by padding during batch inference
-        Arguments
-        ---------
-        wavform: torch.tensor
-            Batch of generated waveforms [batch, 1, time]
-        mel_lens: torch.tensor
-            A list of lengths of mel-spectrograms for the batch
-            Can be obtained from the output of Tacotron/FastSpeech
-        hop_len: int
-            hop length used for mel-spectrogram extraction
-            same value as in the .yaml file
-        Returns
-        -------
-        waveform: torch.tensor
-            Batch of waveforms without padded noise [batch, 1, time]
-        """
-        waveform = waveform.squeeze(1)
-        # the correct audio length should be hop_len * mel_len
-        mask = length_to_mask(
-            mel_lens * hop_len, waveform.shape[1], device=waveform.device
-        ).bool()
-        waveform.masked_fill_(~mask, 0.0)
-        return waveform.unsqueeze(1)
-
-    def decode_spectrogram(self, spectrogram):
-        """Computes waveforms from a single mel-spectrogram
-        Arguments
-        ---------
-        spectrogram: torch.Tensor
-            mel-spectrogram [mels, time]
-        Returns
-        -------
-        waveform: torch.Tensor
-            waveform [1, time]
-        audio can be saved by:
-        >>> waveform = torch.rand(1, 666666)
-        >>> sample_rate = 22050
-        >>> torchaudio.save(str(getfixture('tmpdir') / "test.wav"), waveform, sample_rate)
-        """
-        if self.first_call:
-            self.hparams.generator.remove_weight_norm()
-            self.first_call = False
-        with torch.no_grad():
-            waveform = self.infer(spectrogram.unsqueeze(0).to(self.device))
-        return waveform.squeeze(0)
-
-    def forward(self, spectrogram):
-        "Decodes the input spectrograms"
-        return self.decode_batch(spectrogram)
-
-
-class DiffWaveVocoder(Pretrained):
-    """
-    A ready-to-use inference wrapper for DiffWave as vocoder.
-    The wrapper allows to perform generative tasks:
-        locally-conditional generation: mel_spec -> waveform
-    Arguments
-    ---------
-    hparams
-        Hyperparameters (from HyperPyYAML)
-    """
-
-    HPARAMS_NEEDED = ["diffusion"]
-
-    def __init__(self, *args, **kwargs):
-        super().__init__(*args, **kwargs)
-        if hasattr(self.hparams, "diffwave"):
-            self.infer = self.hparams.diffusion.inference
-        else:
-            raise NotImplementedError
-
-    def decode_batch(
-        self,
-        mel,
-        hop_len,
-        mel_lens=None,
-        fast_sampling=False,
-        fast_sampling_noise_schedule=None,
-    ):
-        """Generate waveforms from spectrograms
-        Arguments
-        ---------
-        mel: torch.tensor
-            spectrogram [batch, mels, time]
-        hop_len: int
-            Hop length during mel-spectrogram extraction
-            Should be the same value as in the .yaml file
-            Used to determine the output wave length
-            Also used to mask the noise for vocoding task
-        mel_lens: torch.tensor
-            Used to mask the noise caused by padding
-            A list of lengths of mel-spectrograms for the batch
-            Can be obtained from the output of Tacotron/FastSpeech
-        fast_sampling: bool
-            whether to do fast sampling
-        fast_sampling_noise_schedule: list
-            the noise schedules used for fast sampling
-        Returns
-        -------
-        waveforms: torch.tensor
-            Batch of mel-waveforms [batch, 1, time]
-
-        """
-        with torch.no_grad():
-            waveform = self.infer(
-                unconditional=False,
-                scale=hop_len,
-                condition=mel.to(self.device),
-                fast_sampling=fast_sampling,
-                fast_sampling_noise_schedule=fast_sampling_noise_schedule,
-            )
-
-        # Mask the noise caused by padding during batch inference
-        if mel_lens is not None and hop_len is not None:
-            waveform = self.mask_noise(waveform, mel_lens, hop_len)
-        return waveform
-
-    def mask_noise(self, waveform, mel_lens, hop_len):
-        """Mask the noise caused by padding during batch inference
-        Arguments
-        ---------
-        wavform: torch.tensor
-            Batch of generated waveforms [batch, 1, time]
-        mel_lens: torch.tensor
-            A list of lengths of mel-spectrograms for the batch
-            Can be obtained from the output of Tacotron/FastSpeech
-        hop_len: int
-            hop length used for mel-spectrogram extraction
-            same value as in the .yaml file
-        Returns
-        -------
-        waveform: torch.tensor
-            Batch of waveforms without padded noise [batch, 1, time]
-        """
-        waveform = waveform.squeeze(1)
-        # the correct audio length should be hop_len * mel_len
-        mask = length_to_mask(
-            mel_lens * hop_len, waveform.shape[1], device=waveform.device
-        ).bool()
-        waveform.masked_fill_(~mask, 0.0)
-        return waveform.unsqueeze(1)
-
-    def decode_spectrogram(
-        self,
-        spectrogram,
-        hop_len,
-        fast_sampling=False,
-        fast_sampling_noise_schedule=None,
-    ):
-        """Computes waveforms from a single mel-spectrogram
-        Arguments
-        ---------
-        spectrogram: torch.tensor
-            mel-spectrogram [mels, time]
-        hop_len: int
-            hop length used for mel-spectrogram extraction
-            same value as in the .yaml file
-        fast_sampling: bool
-            whether to do fast sampling
-        fast_sampling_noise_schedule: list
-            the noise schedules used for fast sampling
-        Returns
-        -------
-        waveform: torch.tensor
-            waveform [1, time]
-
-        audio can be saved by:
-        >>> waveform = torch.rand(1, 666666)
-        >>> sample_rate = 22050
-        >>> torchaudio.save(str(getfixture('tmpdir') / "test.wav"), waveform, sample_rate)
-        """
-        with torch.no_grad():
-            waveform = self.infer(
-                unconditional=False,
-                scale=hop_len,
-                condition=spectrogram.unsqueeze(0).to(self.device),
-                fast_sampling=fast_sampling,
-                fast_sampling_noise_schedule=fast_sampling_noise_schedule,
-            )
-        return waveform.squeeze(0)
-
-    def forward(self, spectrogram):
-        """Decodes the input spectrograms"""
-        return self.decode_batch(spectrogram)
-
-
-class WhisperASR(Pretrained):
-    """A ready-to-use Whisper ASR model
-
-    The class can be used  to  run the entire encoder-decoder whisper model
-    (transcribe()) to transcribe speech. The given YAML must contains the fields
-    specified in the *_NEEDED[] lists.
-
-    Example
-    -------
-    >>> from speechbrain.pretrained import WhisperASR
-    >>> tmpdir = getfixture("tmpdir")
-    >>> asr_model = WhisperASR.from_hparams(source="speechbrain/asr-whisper-large-v2-commonvoice-fr", savedir=tmpdir,) # doctest: +SKIP
-    >>> asr_model.transcribe_file("speechbrain/asr-whisper-large-v2-commonvoice-fr/example-fr.mp3") # doctest: +SKIP
-    """
-
-    HPARAMS_NEEDED = ["language"]
-    MODULES_NEEDED = ["whisper", "decoder"]
-
-    def __init__(self, *args, **kwargs):
-        super().__init__(*args, **kwargs)
-        self.tokenizer = self.hparams.whisper.tokenizer
-        self.tokenizer.set_prefix_tokens(
-            self.hparams.language, "transcribe", False
-        )
-        self.hparams.decoder.set_decoder_input_tokens(
-            self.tokenizer.prefix_tokens
-        )
-
-    def transcribe_file(self, path):
-        """Transcribes the given audiofile into a sequence of words.
-
-        Arguments
-        ---------
-        path : str
-            Path to audio file which to transcribe.
-
-        Returns
-        -------
-        str
-            The audiofile transcription produced by this ASR system.
-        """
-        waveform = self.load_audio(path)
-        # Fake a batch:
-        batch = waveform.unsqueeze(0)
-        rel_length = torch.tensor([1.0])
-        predicted_words, predicted_tokens = self.transcribe_batch(
-            batch, rel_length
-        )
-        return predicted_words
-
-    def encode_batch(self, wavs, wav_lens):
-        """Encodes the input audio into a sequence of hidden states
-
-        The waveforms should already be in the model's desired format.
-        You can call:
-        ``normalized = EncoderDecoderASR.normalizer(signal, sample_rate)``
-        to get a correctly converted signal in most cases.
-
-        Arguments
-        ---------
-        wavs : torch.tensor
-            Batch of waveforms [batch, time, channels].
-        wav_lens : torch.tensor
-            Lengths of the waveforms relative to the longest one in the
-            batch, tensor of shape [batch]. The longest one should have
-            relative length 1.0 and others len(waveform) / max_length.
-            Used for ignoring padding.
-
-        Returns
-        -------
-        torch.tensor
-            The encoded batch
-        """
-        wavs = wavs.float()
-        wavs, wav_lens = wavs.to(self.device), wav_lens.to(self.device)
-        encoder_out = self.mods.whisper.forward_encoder(wavs)
-        return encoder_out
-
-    def transcribe_batch(self, wavs, wav_lens):
-        """Transcribes the input audio into a sequence of words
-
-        The waveforms should already be in the model's desired format.
-        You can call:
-        ``normalized = EncoderDecoderASR.normalizer(signal, sample_rate)``
-        to get a correctly converted signal in most cases.
-
-        Arguments
-        ---------
-        wavs : torch.tensor
-            Batch of waveforms [batch, time, channels].
-        wav_lens : torch.tensor
-            Lengths of the waveforms relative to the longest one in the
-            batch, tensor of shape [batch]. The longest one should have
-            relative length 1.0 and others len(waveform) / max_length.
-            Used for ignoring padding.
-
-        Returns
-        -------
-        list
-            Each waveform in the batch transcribed.
-        tensor
-            Each predicted token id.
-        """
-        with torch.no_grad():
-            wav_lens = wav_lens.to(self.device)
-            encoder_out = self.encode_batch(wavs, wav_lens)
-            predicted_tokens, scores = self.mods.decoder(encoder_out, wav_lens)
-            predicted_words = self.tokenizer.batch_decode(
-                predicted_tokens, skip_special_tokens=True
-            )
-            if self.hparams.normalized_transcripts:
-                predicted_words = [
-                    self.tokenizer._normalize(text).split(" ")
-                    for text in predicted_words
-                ]
-
-        return predicted_words, predicted_tokens
-
-    def forward(self, wavs, wav_lens):
-        """Runs full transcription - note: no gradients through decoding"""
-        return self.transcribe_batch(wavs, wav_lens)
-
-
-class Speech_Emotion_Diarization(Pretrained):
-    """A ready-to-use SED interface (audio -> emotions and their durations)
-
-    Arguments
-    ---------
-    hparams
-        Hyperparameters (from HyperPyYAML)
-
-    Example
-    -------
-    >>> from speechbrain.pretrained import Speech_Emotion_Diarization
-    >>> tmpdir = getfixture("tmpdir")
-    >>> sed_model = Speech_Emotion_Diarization.from_hparams(source="speechbrain/emotion-diarization-wavlm-large", savedir=tmpdir,) # doctest: +SKIP
-    >>> sed_model.diarize_file("speechbrain/emotion-diarization-wavlm-large/example.wav") # doctest: +SKIP
-    """
-
-    MODULES_NEEDED = ["input_norm", "wav2vec", "output_mlp"]
-
-    def __init__(self, *args, **kwargs):
-        super().__init__(*args, **kwargs)
-
-    def diarize_file(self, path):
-        """Get emotion diarization of a spoken utterance.
-
-        Arguments
-        ---------
-        path : str
-            Path to audio file which to diarize.
-
-        Returns
-        -------
-        list of dictionary: List[Dict[List]]
-            The emotions and their temporal boundaries.
-        """
-        waveform = self.load_audio(path)
-        # Fake a batch:
-        batch = waveform.unsqueeze(0)
-        rel_length = torch.tensor([1.0])
-        frame_class = self.diarize_batch(batch, rel_length, [path])
-        return frame_class
-
-    def encode_batch(self, wavs, wav_lens):
-        """Encodes audios into fine-grained emotional embeddings
-
-        Arguments
-        ---------
-        wavs : torch.tensor
-            Batch of waveforms [batch, time, channels].
-        wav_lens : torch.tensor
-            Lengths of the waveforms relative to the longest one in the
-            batch, tensor of shape [batch]. The longest one should have
-            relative length 1.0 and others len(waveform) / max_length.
-            Used for ignoring padding.
-
-        Returns
-        -------
-        torch.tensor
-            The encoded batch
-        """
-        if len(wavs.shape) == 1:
-            wavs = wavs.unsqueeze(0)
-
-        # Assign full length if wav_lens is not assigned
-        if wav_lens is None:
-            wav_lens = torch.ones(wavs.shape[0], device=self.device)
-
-        wavs, wav_lens = wavs.to(self.device), wav_lens.to(self.device)
-
-        wavs = self.mods.input_norm(wavs, wav_lens)
-        outputs = self.mods.wav2vec2(wavs)
-        return outputs
-
-    def diarize_batch(self, wavs, wav_lens, batch_id):
-        """Get emotion diarization of a batch of waveforms.
-
-        The waveforms should already be in the model's desired format.
-        You can call:
-        ``normalized = EncoderDecoderASR.normalizer(signal, sample_rate)``
-        to get a correctly converted signal in most cases.
-
-        Arguments
-        ---------
-        wavs : torch.tensor
-            Batch of waveforms [batch, time, channels].
-        wav_lens : torch.tensor
-            Lengths of the waveforms relative to the longest one in the
-            batch, tensor of shape [batch]. The longest one should have
-            relative length 1.0 and others len(waveform) / max_length.
-            Used for ignoring padding.
-        batch_id : torch.tensor
-            id of each batch (file names etc.)
-
-        Returns
-        -------
-        list of dictionary: List[Dict[List]]
-            The emotions and their temporal boundaries.
-        """
-        outputs = self.encode_batch(wavs, wav_lens)
-        averaged_out = self.hparams.avg_pool(outputs)
-        outputs = self.mods.output_mlp(averaged_out)
-        outputs = self.hparams.log_softmax(outputs)
-        score, index = torch.max(outputs, dim=-1)
-        preds = self.hparams.label_encoder.decode_torch(index)
-        results = self.preds_to_diarization(preds, batch_id)
-        return results
-
-    def preds_to_diarization(self, prediction, batch_id):
-        """Convert frame-wise predictions into a dictionary of
-        diarization results.
-
-        Returns
-        -------
-        dictionary
-            A dictionary with the start/end of each emotion
-        """
-        results = {}
-
-        for i in range(len(prediction)):
-            pred = prediction[i]
-            lol = []
-            for j in range(len(pred)):
-                start = round(self.hparams.stride * 0.02 * j, 2)
-                end = round(start + self.hparams.window_length * 0.02, 2)
-                lol.append([batch_id[i], start, end, pred[j]])
-
-            lol = self.merge_ssegs_same_emotion_adjacent(lol)
-            results[batch_id[i]] = [
-                {"start": k[1], "end": k[2], "emotion": k[3]} for k in lol
-            ]
-            return results
-
-    def forward(self, wavs, wav_lens, batch_id):
-        """Get emotion diarization for a batch of waveforms."""
-        return self.diarize_batch(wavs, wav_lens, batch_id)
-
-    def is_overlapped(self, end1, start2):
-        """Returns True if segments are overlapping.
-
-        Arguments
-        ---------
-        end1 : float
-            End time of the first segment.
-        start2 : float
-            Start time of the second segment.
-
-        Returns
-        -------
-        overlapped : bool
-            True of segments overlapped else False.
-
-        Example
-        -------
-        >>> from speechbrain.processing import diarization as diar
-        >>> diar.is_overlapped(5.5, 3.4)
-        True
-        >>> diar.is_overlapped(5.5, 6.4)
-        False
-        """
-
-        if start2 > end1:
-            return False
-        else:
-            return True
-
-    def merge_ssegs_same_emotion_adjacent(self, lol):
-        """Merge adjacent sub-segs if they are the same emotion.
-        Arguments
-        ---------
-        lol : list of list
-            Each list contains [utt_id, sseg_start, sseg_end, emo_label].
-        Returns
-        -------
-        new_lol : list of list
-            new_lol contains adjacent segments merged from the same emotion ID.
-        Example
-        -------
-        >>> from speechbrain.utils.EDER import merge_ssegs_same_emotion_adjacent
-        >>> lol=[['u1', 0.0, 7.0, 'a'],
-        ... ['u1', 7.0, 9.0, 'a'],
-        ... ['u1', 9.0, 11.0, 'n'],
-        ... ['u1', 11.0, 13.0, 'n'],
-        ... ['u1', 13.0, 15.0, 'n'],
-        ... ['u1', 15.0, 16.0, 'a']]
-        >>> merge_ssegs_same_emotion_adjacent(lol)
-        [['u1', 0.0, 9.0, 'a'], ['u1', 9.0, 15.0, 'n'], ['u1', 15.0, 16.0, 'a']]
-        """
-        new_lol = []
-
-        # Start from the first sub-seg
-        sseg = lol[0]
-        flag = False
-        for i in range(1, len(lol)):
-            next_sseg = lol[i]
-            # IF sub-segments overlap AND has same emotion THEN merge
-            if (
-                self.is_overlapped(sseg[2], next_sseg[1])
-                and sseg[3] == next_sseg[3]
-            ):
-                sseg[2] = next_sseg[2]  # just update the end time
-                # This is important. For the last sseg, if it is the same emotion then merge
-                # Make sure we don't append the last segment once more. Hence, set FLAG=True
-                if i == len(lol) - 1:
-                    flag = True
-                    new_lol.append(sseg)
-            else:
-                new_lol.append(sseg)
-                sseg = next_sseg
-        # Add last segment only when it was skipped earlier.
-        if flag is False:
-            new_lol.append(lol[-1])
-        return new_lol
-
-
-class AudioClassifier(Pretrained):
-    """A ready-to-use class for utterance-level classification (e.g, speaker-id,
-    language-id, emotion recognition, keyword spotting, etc).
-
-    The class assumes that an encoder called "embedding_model" and a model
-    called "classifier" are defined in the yaml file. If you want to
-    convert the predicted index into a corresponding text label, please
-    provide the path of the label_encoder in a variable called 'lab_encoder_file'
-    within the yaml.
-
-    The class can be used either to run only the encoder (encode_batch()) to
-    extract embeddings or to run a classification step (classify_batch()).
-    ```
-
-    Example
-    -------
-    >>> import torchaudio
-    >>> from speechbrain.pretrained import AudioClassifier
-    >>> tmpdir = getfixture("tmpdir")
-    >>> classifier = AudioClassifier.from_hparams(
-    ...     source="speechbrain/cnn14-esc50",
-    ...     savedir=tmpdir,
-    ... )
-    >>> signal = torch.randn(1, 16000)
-    >>> prediction, _, _, text_lab = classifier.classify_batch(signal)
-    >>> print(prediction.shape)
-    torch.Size([1, 1, 50])
-    """
-
-    def __init__(self, *args, **kwargs):
-        super().__init__(*args, **kwargs)
-
-    def classify_batch(self, wavs, wav_lens=None):
-        """Performs classification on the top of the encoded features.
-
-        It returns the posterior probabilities, the index and, if the label
-        encoder is specified it also the text label.
-
-        Arguments
-        ---------
-        wavs : torch.Tensor
-            Batch of waveforms [batch, time, channels] or [batch, time]
-            depending on the model. Make sure the sample rate is fs=16000 Hz.
-        wav_lens : torch.Tensor
-            Lengths of the waveforms relative to the longest one in the
-            batch, tensor of shape [batch]. The longest one should have
-            relative length 1.0 and others len(waveform) / max_length.
-            Used for ignoring padding.
-
-        Returns
-        -------
-        out_prob
-            The log posterior probabilities of each class ([batch, N_class])
-        score:
-            It is the value of the log-posterior for the best class ([batch,])
-        index
-            The indexes of the best class ([batch,])
-        text_lab:
-            List with the text labels corresponding to the indexes.
-            (label encoder should be provided).
-        """
-        wavs = wavs.to(self.device)
-        X_stft = self.mods.compute_stft(wavs)
-        X_stft_power = speechbrain.processing.features.spectral_magnitude(
-            X_stft, power=self.hparams.spec_mag_power
-        )
-
-        if self.hparams.use_melspectra:
-            net_input = self.mods.compute_fbank(X_stft_power)
-        else:
-            net_input = torch.log1p(X_stft_power)
-
-        # Embeddings + sound classifier
-        embeddings = self.mods.embedding_model(net_input)
-        if embeddings.ndim == 4:
-            embeddings = embeddings.mean((-1, -2))
-
-        out_probs = self.mods.classifier(embeddings)
-        score, index = torch.max(out_probs, dim=-1)
-        text_lab = self.hparams.label_encoder.decode_torch(index)
-        return out_probs, score, index, text_lab
-
-    def classify_file(self, path, savedir="audio_cache"):
-        """Classifies the given audiofile into the given set of labels.
-
-        Arguments
-        ---------
-        path : str
-            Path to audio file to classify.
-
-        Returns
-        -------
-        out_prob
-            The log posterior probabilities of each class ([batch, N_class])
-        score:
-            It is the value of the log-posterior for the best class ([batch,])
-        index
-            The indexes of the best class ([batch,])
-        text_lab:
-            List with the text labels corresponding to the indexes.
-            (label encoder should be provided).
-        """
-        source, fl = split_path(path)
-        path = fetch(fl, source=source, savedir=savedir)
-
-        batch, fs_file = torchaudio.load(path)
-        batch = batch.to(self.device)
-        fs_model = self.hparams.sample_rate
-
-        # resample the data if needed
-        if fs_file != fs_model:
-            print(
-                "Resampling the audio from {} Hz to {} Hz".format(
-                    fs_file, fs_model
-                )
-            )
-            tf = torchaudio.transforms.Resample(
-                orig_freq=fs_file, new_freq=fs_model
-            ).to(self.device)
-            batch = batch.mean(dim=0, keepdim=True)
-            batch = tf(batch)
-
-        out_probs, score, index, text_lab = self.classify_batch(batch)
-        return out_probs, score, index, text_lab
-
-    def forward(self, wavs, wav_lens=None):
-        """Runs the classification"""
-        return self.classify_batch(wavs, wav_lens)
-
-
-class PIQAudioInterpreter(Pretrained):
-    """
-    This class implements the interface for the PIQ posthoc interpreter for an audio classifier.
-
-    Example
-    -------
-    >>> from speechbrain.pretrained import PIQAudioInterpreter
-    >>> tmpdir = getfixture("tmpdir")
-    >>> interpreter = PIQAudioInterpreter.from_hparams(
-    ...     source="speechbrain/PIQ-ESC50",
-    ...     savedir=tmpdir,
-    ... )
-    >>> signal = torch.randn(1, 16000)
-    >>> interpretation, _ = interpreter.interpret_batch(signal)
-    """
-
-    def __init__(self, *args, **kwargs):
-        super().__init__(*args, **kwargs)
-
-    def preprocess(self, wavs):
-        """Pre-process wavs to calculate STFTs"""
-        X_stft = self.mods.compute_stft(wavs)
-        X_stft_power = speechbrain.processing.features.spectral_magnitude(
-            X_stft, power=self.hparams.spec_mag_power
-        )
-        X_stft_logpower = torch.log1p(X_stft_power)
-
-        return X_stft_logpower, X_stft, X_stft_power
-
-    def classifier_forward(self, X_stft_logpower):
-        """the forward pass for the classifier"""
-        hcat = self.mods.embedding_model(X_stft_logpower)
-        embeddings = hcat.mean((-1, -2))
-        predictions = self.mods.classifier(embeddings).squeeze(1)
-        class_pred = predictions.argmax(1)
-        return hcat, embeddings, predictions, class_pred
-
-    def invert_stft_with_phase(self, X_int, X_stft_phase):
-        """Inverts STFT spectra given phase."""
-        X_stft_phase_sb = torch.cat(
-            (
-                torch.cos(X_stft_phase).unsqueeze(-1),
-                torch.sin(X_stft_phase).unsqueeze(-1),
-            ),
-            dim=-1,
-        )
-
-        X_stft_phase_sb = X_stft_phase_sb[:, : X_int.shape[1], :, :]
-        if X_int.ndim == 3:
-            X_int = X_int.unsqueeze(-1)
-        X_wpsb = X_int * X_stft_phase_sb
-        x_int_sb = self.mods.compute_istft(X_wpsb)
-        return x_int_sb
-
-    def interpret_batch(self, wavs):
-        """Classifies the given audio into the given set of labels.
-        It also provides the interpretation in the audio domain.
-
-        Arguments
-        ---------
-        wavs : torch.Tensor
-            Batch of waveforms [batch, time, channels] or [batch, time]
-            depending on the model. Make sure the sample rate is fs=16000 Hz.
-
-        Returns
-        -------
-        x_int_sound_domain
-            The interpretation in the waveform domain
-        text_lab:
-            The text label for the classification
-        fs_model:
-            The sampling frequency of the model. Useful to save the audio.
-        """
-        wavs = wavs.to(self.device)
-        X_stft_logpower, X_stft, X_stft_power = self.preprocess(wavs)
-        X_stft_phase = spectral_phase(X_stft)
-
-        # Embeddings + sound classifier
-        hcat, embeddings, predictions, class_pred = self.classifier_forward(
-            X_stft_logpower
-        )
-
-        if self.hparams.use_vq:
-            xhat, hcat, z_q_x = self.mods.psi(hcat, class_pred)
-        else:
-            xhat = self.mods.psi.decoder(hcat)
-        xhat = xhat.squeeze(1)
-        Tmax = xhat.shape[1]
-        if self.hparams.use_mask_output:
-            xhat = F.sigmoid(xhat)
-            X_int = xhat * X_stft_logpower[:, :Tmax, :]
-        else:
-            xhat = F.softplus(xhat)
-            th = xhat.max() * self.hparams.mask_th
-            X_int = (xhat > th) * X_stft_logpower[:, :Tmax, :]
-        X_int = torch.expm1(X_int)
-        x_int_sound_domain = self.invert_stft_with_phase(X_int, X_stft_phase)
-        text_lab = self.hparams.label_encoder.decode_torch(
-            class_pred.unsqueeze(0)
-        )
-
-        return x_int_sound_domain, text_lab
-
-    def interpret_file(self, path, savedir="audio_cache"):
-        """Classifies the given audiofile into the given set of labels.
-        It also provides the interpretation in the audio domain.
-
-        Arguments
-        ---------
-        path : str
-            Path to audio file to classify.
-
-        Returns
-        -------
-        x_int_sound_domain
-            The interpretation in the waveform domain
-        text_lab:
-            The text label for the classification
-        fs_model:
-            The sampling frequency of the model. Useful to save the audio.
-        """
-        source, fl = split_path(path)
-        path = fetch(fl, source=source, savedir=savedir)
-
-        batch, fs_file = torchaudio.load(path)
-        batch = batch.to(self.device)
-        fs_model = self.hparams.sample_rate
-
-        # resample the data if needed
-        if fs_file != fs_model:
-            print(
-                "Resampling the audio from {} Hz to {} Hz".format(
-                    fs_file, fs_model
-                )
-            )
-            tf = torchaudio.transforms.Resample(
-                orig_freq=fs_file, new_freq=fs_model
-            ).to(self.device)
-            batch = batch.mean(dim=0, keepdim=True)
-            batch = tf(batch)
-
-        x_int_sound_domain, text_lab = self.interpret_batch(batch)
-        return x_int_sound_domain, text_lab, fs_model
-
-    def forward(self, wavs, wav_lens=None):
-        """Runs the classification"""
-        return self.interpret_batch(wavs, wav_lens)
->>>>>>> 5565073f
+        return self.interpret_batch(wavs, wav_lens)