""" Comprehensive speech processing toolkit
"""

import os

<<<<<<< HEAD
from . import alignment  # noqa
from . import dataio  # noqa
from . import decoders  # noqa
from . import lm  # noqa
from . import lobes  # noqa
from . import nnet  # noqa
from . import processing  # noqa
from . import tokenizers  # noqa
from . import utils  # noqa
from .core import Brain, Stage, create_experiment_directory, parse_arguments
from .utils.importutils import deprecated_redirect
=======
from .core import Brain, Stage, create_experiment_directory, parse_arguments
from .utils.importutils import deprecated_redirect, lazy_export_all
>>>>>>> 37fc8a02

with open(os.path.join(os.path.dirname(__file__), "version.txt")) as f:
    version = f.read().strip()

__all__ = [
    "Stage",
    "Brain",
    "create_experiment_directory",
    "parse_arguments",
]

__version__ = version


def make_deprecated_redirections():
    sb1_0_redirect_str = (
        "This is a change from SpeechBrain 1.0. "
        "See: https://github.com/speechbrain/speechbrain/releases/tag/v1.0.0"
    )

    deprecated_redirect(
        "speechbrain.pretrained",
        "speechbrain.inference",
        extra_reason=sb1_0_redirect_str,
        also_lazy_export=True,
    )


make_deprecated_redirections()

lazy_export_all(__file__, __name__, export_subpackages=True)<|MERGE_RESOLUTION|>--- conflicted
+++ resolved
@@ -3,22 +3,8 @@
 
 import os
 
-<<<<<<< HEAD
-from . import alignment  # noqa
-from . import dataio  # noqa
-from . import decoders  # noqa
-from . import lm  # noqa
-from . import lobes  # noqa
-from . import nnet  # noqa
-from . import processing  # noqa
-from . import tokenizers  # noqa
-from . import utils  # noqa
-from .core import Brain, Stage, create_experiment_directory, parse_arguments
-from .utils.importutils import deprecated_redirect
-=======
 from .core import Brain, Stage, create_experiment_directory, parse_arguments
 from .utils.importutils import deprecated_redirect, lazy_export_all
->>>>>>> 37fc8a02
 
 with open(os.path.join(os.path.dirname(__file__), "version.txt")) as f:
     version = f.read().strip()
