--- conflicted
+++ resolved
@@ -524,23 +524,12 @@
             batch_size * self.topk
         )
         # Select topk hypotheses
-<<<<<<< HEAD
-        topk_hyps = torch.index_select(top_hyps, dim=0, index=indices,).view(
-            batch_size, self.topk, -1
-        )
-        topk_lengths = torch.index_select(
-            top_lengths, dim=0, index=indices,
-        ).view(batch_size, self.topk)
-        topk_log_probs = torch.index_select(
-            top_log_probs, dim=0, index=indices,
-        ).view(batch_size, self.topk, -1)
-=======
         topk_hyps = torch.index_select(top_hyps, dim=0, index=indices,)
         topk_hyps = topk_hyps.view(batch_size, self.topk, -1)
         topk_lengths = torch.index_select(top_lengths, dim=0, index=indices,)
         topk_lengths = topk_lengths.view(batch_size, self.topk)
-        topk_log_probs = [top_log_probs[index.item()] for index in indices]
->>>>>>> b5d2836e
+        topk_log_probs = torch.index_select(top_log_probs, dim=0, index=indices,)
+        topk_log_probs = topk_log_probs.view(batch_size, self.topk, -1)
 
         return topk_hyps, topk_lengths, topk_scores, topk_log_probs
 
