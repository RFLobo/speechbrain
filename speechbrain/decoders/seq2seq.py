"""Decoding methods for seq2seq autoregressive model.

Authors
 * Adel Moumen 2022, 2023, 2024
 * Ju-Chieh Chou 2020
 * Peter Plantinga 2020
 * Mirco Ravanelli 2020
 * Sung-Lin Yeh 2020
"""

import torch
from speechbrain.decoders.utils import (
    inflate_tensor,
    mask_by_condition,
    _update_mem,
)
from speechbrain.utils.data_utils import undo_padding
import torch.nn.functional as F
from torch.distributions import Categorical
from functools import cached_property


class AlivedHypotheses(torch.nn.Module):
    """This class handle the data for the hypotheses during the decoding.

    Arguments
    ---------
    alived_seq : torch.Tensor
        The sequence of tokens for each hypothesis.
    alived_log_probs : torch.Tensor
        The log probabilities of each token for each hypothesis.
    sequence_scores : torch.Tensor
        The sum of log probabilities for each hypothesis.
    """

    def __init__(self, alived_seq, alived_log_probs, sequence_scores):
        super().__init__()
        self.alived_seq = alived_seq
        self.alived_log_probs = alived_log_probs
        self.sequence_scores = sequence_scores

    def __getitem__(self, index):
        return (
            self.alived_seq[index],
            self.alived_log_probs[index],
            self.sequence_scores[index],
        )

    def __str__(self):
        return f"AlivedHypotheses(alived_seq={self.alived_seq}, alived_log_probs={self.alived_log_probs}, sequence_scores={self.sequence_scores})"


class S2SBaseSearcher(torch.nn.Module):
    """S2SBaseSearcher class to be inherited by other
    decoding approaches for seq2seq model.

    Arguments
    ---------
    bos_index : int
        The index of the beginning-of-sequence (bos) token.
    eos_index : int
        The index of end-of-sequence (eos) token.
    min_decode_ratio : float
        The ratio of minimum decoding steps to the length of encoder states.
    max_decode_ratio : float
        The ratio of maximum decoding steps to the length of encoder states.
    """

    def __init__(
        self, bos_index, eos_index, min_decode_ratio, max_decode_ratio
    ):
        super(S2SBaseSearcher, self).__init__()
        self.bos_index = bos_index
        self.eos_index = eos_index
        self.min_decode_ratio = min_decode_ratio
        self.max_decode_ratio = max_decode_ratio

    def forward(self, enc_states, wav_len):
        """This method should implement the forward algorithm of decoding method.

        Arguments
        ---------
        enc_states : torch.Tensor
            The precomputed encoder states to be used when decoding.
            (ex. the encoded speech representation to be attended).
        wav_len : torch.Tensor
            The speechbrain-style relative length.

        Returns
        -------
        hyps
            The predicted tokens, as a list of lists or, if return_topk is True,
            a Tensor of shape (batch, topk, max length of token_id sequences).
        top_lengths
            The length of each topk sequence in the batch.
        top_scores
            This final scores of topk hypotheses.
        top_log_probs
            The log probabilities of each hypotheses.
        """
        raise NotImplementedError
        return

    def forward_step(self, inp_tokens, memory, enc_states, enc_lens):
        """This method should implement one step of
        forwarding operation in the autoregressive model.

        Arguments
        ---------
        inp_tokens : torch.Tensor
            The input tensor of the current step.
        memory : No limit
            The memory variables input for this step.
            (ex. RNN hidden states).
        enc_states : torch.Tensor
            The encoder states to be attended.
        enc_lens : torch.Tensor
            The actual length of each enc_states sequence.

        Returns
        -------
        log_probs : torch.Tensor
            Log-probabilities of the current step output.
        memory : No limit
            The memory variables generated in this step.
            (ex. RNN hidden states).
        attn : torch.Tensor
            The attention weight for doing penalty.
        """
        raise NotImplementedError
        return

    def reset_mem(self, batch_size, device):
        """This method should implement the resetting of
        memory variables for the seq2seq model.
        E.g., initializing zero vector as initial hidden states.

        Arguments
        ---------
        batch_size : int
            The size of the batch.
        device : torch.device
            The device to put the initial variables.

        Return
        ------
        memory : No limit
            The initial memory variable.
        """
        raise NotImplementedError
        return

    def change_max_decoding_length(self, min_decode_steps, max_decode_steps):
        """set the minimum/maximum length of enc_states to be attended."""
        return min_decode_steps, max_decode_steps

    def set_n_out(self):
        """set the number of output tokens.
        Overrides this function if the fc layer is embedded
        in the model, e.g., Whisper.
        """
        return self.fc.w.out_features

    def _check_end_condition(self, memory):
        """This method is supposed to be overridden by the child class.
        For instance, if the decoder has a maximal number of tokens that it can
        attend to, this method should return True when the maximal number of tokens
        is reached.
        """
        return False


class S2SGreedySearcher(S2SBaseSearcher):
    """This class implements the general forward-pass of
    greedy decoding approach. See also S2SBaseSearcher().
    """

    @torch.no_grad()
    def forward(self, enc_states, wav_len):
        """This method performs a greedy search.

        Arguments
        ---------
        enc_states : torch.Tensor
            The precomputed encoder states to be used when decoding.
            (ex. the encoded speech representation to be attended).
        wav_len : torch.Tensor
            The speechbrain-style relative length.

        Returns
        -------
        hyps : List[List[int]]
            List containing the hypotheses.
        top_lengths : torch.Tensor (batch)
            This tensor contains the length of each hypothesis.
        top_scores : torch.Tensor (batch)
            The score of each hypotheses.
        top_log_probs : torch.Tensor (batch, max length of token_id sequences)
            The log probabilities of each hypotheses.
        """
        enc_lens = torch.round(enc_states.shape[1] * wav_len).int()
        device = enc_states.device
        batch_size = enc_states.shape[0]

        memory = self.reset_mem(batch_size, device=device)

        # Using bos as the first input
        inp_tokens = (
            enc_states.new_zeros(batch_size).fill_(self.bos_index).long()
        )

        log_probs_lst = []
        min_decode_steps = int(enc_states.shape[1] * self.min_decode_ratio)
        max_decode_steps = int(enc_states.shape[1] * self.max_decode_ratio)

        min_decode_steps, max_decode_steps = self.change_max_decoding_length(
            min_decode_steps, max_decode_steps
        )

        has_ended = enc_states.new_zeros(batch_size).bool()
        for step in range(min_decode_steps, max_decode_steps):
            logits, memory, _ = self.forward_step(
                inp_tokens, memory, enc_states, enc_lens
            )

            if self.temperature == 0:
                inp_tokens = logits.argmax(dim=-1)
            else:
                inp_tokens = Categorical(
                    logits=logits / self.temperature
                ).sample()
            log_probs = F.log_softmax(logits.float(), dim=-1)
            log_probs_lst.append(log_probs)

            has_ended = has_ended | (inp_tokens == self.eos_index)
            log_probs[has_ended] = -torch.inf
            inp_tokens[has_ended] = self.eos_index

            if has_ended.all() or self._check_end_condition(memory):
                break

        log_probs = torch.stack(log_probs_lst, dim=1)

        scores, predictions = log_probs.max(dim=-1)
        mask = scores == -torch.inf
        scores[mask] = 0
        predictions[mask] = self.eos_index

        (
            top_hyps,
            top_lengths,
            top_scores,
            top_log_probs,
        ) = self._get_top_prediction(predictions, scores, log_probs)

        # Convert best hypothesis to list
        hyps = undo_padding(top_hyps[:, 0], top_lengths)

        return hyps, top_lengths, top_scores, top_log_probs

    def _get_top_prediction(self, hyps, scores, log_probs):
        """This method sorts the scores and return corresponding hypothesis and log probs.

        Arguments
        ---------
        hyps : torch.Tensor (batch, max length of token_id sequences)
            This tensor stores the predicted hypothesis.
        scores : torch.Tensor (batch)
            The score of each hypotheses.
        log_probs : torch.Tensor (batch, max length of token_id sequences)
            The log probabilities of each hypotheses.

        Returns
        -------
        top_hyps : torch.Tensor (batch, max length of token_id sequences)
            This tensor stores the best predicted hypothesis.
        top_lengths : torch.Tensor (batch)
            This tensor contains the length of each hypothesis.
        top_scores : torch.Tensor (batch)
            The score of each hypotheses.
        top_log_probs : torch.Tensor (batch, max length of token_id sequences)
            The log probabilities of each hypotheses.
        """
        batch_size = hyps.size(0)
        max_length = hyps.size(1)
        top_lengths = [max_length] * batch_size

        # Collect lengths of top hyps
        for pred_index in range(batch_size):
            pred = hyps[pred_index]
            pred_length = (pred == self.eos_index).nonzero(as_tuple=False)
            if len(pred_length) > 0:
                top_lengths[pred_index] = pred_length[0].item()
        # Convert lists to tensors
        top_lengths = torch.tensor(
            top_lengths, dtype=torch.float, device=hyps.device
        )

        # Pick top log probabilities
        top_log_probs = log_probs

        # Use SpeechBrain style lengths
        top_lengths = (top_lengths).abs() / max_length

        return (
            hyps.unsqueeze(1),
            top_lengths.unsqueeze(1),
            scores.unsqueeze(1),
            top_log_probs.unsqueeze(1),
        )


class S2STransformerGreedySearcher(S2SGreedySearcher):
    """This class implements the greedy decoding
    for Transformer.

    Arguments
    ---------
    modules : list with the following one:
        model : torch.nn.Module
            A TransformerASR model.
        seq_lin : torch.nn.Module
            A linear output layer for the seq2seq model.
    temperature : float
        Temperature to use during decoding.
    **kwargs
        Arguments to pass to S2SGreedySearcher
    """

    def __init__(
        self, modules, temperature=0.0, **kwargs,
    ):
        super(S2SGreedySearcher, self).__init__(**kwargs)

        self.model = modules[0]
        self.fc = modules[1]
        self.softmax = torch.nn.LogSoftmax(dim=-1)

        self.temperature = temperature

    def reset_mem(self, batch_size, device):
        """Needed to reset the memory during greedy search."""
        return None

    def forward_step(self, inp_tokens, memory, enc_states, enc_lens):
        """Performs a step in the implemented greedy searcher."""
        memory = _update_mem(inp_tokens, memory)
        pred, attn = self.model.decode(memory, enc_states, enc_lens)
        logits = self.fc(pred)
        return logits[:, -1, :], memory, attn


class S2SWhisperGreedySearcher(S2SGreedySearcher):
    """
    This class implements the greedy decoding
    for Whisper neural nets made by OpenAI in
    https://cdn.openai.com/papers/whisper.pdf.
    Arguments
    ---------
    model: HuggingFaceWhisper
        The Whisper model.
    temperature: float
        The temperature to use during decoding.
    use_kv_cache: bool (default: True)
        Whether to use key-value cache.
    suppress_blank: bool (default: True)
        This will suppress blank outputs.
    suppress_tokens: str or list (default: "-1")
        list of tokens ids (or comma-separated token ids) to suppress
        "-1" will suppress a set of symbols as defined in `model.non_speech_tokens()`
    sample_len: int (default: None)
        Maximum number of tokens to sample.
    prefix: str or list (default: None)
        Prefix to add to the input tokens.
        See: https://github.com/openai/whisper/discussions/117#discussioncomment-3727051
    prompt: str or list (default: None)
        Prompt to add to the input tokens.
        See: https://github.com/openai/whisper/discussions/117#discussioncomment-3727051
    **kwargs
        see S2SBaseSearcher, arguments are directly passed.
    """

    def __init__(
        self,
        model,
        temperature=0.0,
        use_kv_cache=True,
        suppress_blank=True,
        suppress_tokens="-1",
        sample_len=None,
        prefix=None,
        prompt=None,
        **kwargs,
    ):
        super().__init__(
            bos_index=model.bos, eos_index=model.eos, **kwargs,
        )
        self.model = model
        self.temperature = temperature

        self.use_kv_cache = use_kv_cache
        self.kv_cache = None
        self.suppress_blank = suppress_blank
        self.suppress_tokens = suppress_tokens

        self.prefix = prefix
        self.prompt = prompt

        self.max_attn_tokens = self.model.model.decoder.config.max_length
        self.sample_len = sample_len or self.max_attn_tokens // 2

        self.initial_tokens = self._get_initial_tokens()
        self.sample_begin: int = len(self.initial_tokens)
        self.eos_index: int = self.model.eos
        self.bos_index: int = self.initial_tokens[-1]

        self.no_speech_probs = None
        self.lang_tokens = None

    def set_lang_tokens(self, lang_tokens):
        """Set the language to be used during decoding."""
        self.lang_tokens = lang_tokens

    def set_task(self, task):
        """Set the task to be used during decoding."""
        self.model.set_task(task)
        self.initial_tokens = self._get_initial_tokens()
        self.sample_begin: int = len(self.initial_tokens)
        self.bos_index: int = self.initial_tokens[-1]

    def set_prompt(self, prompt):
        """Set the prompt to be used during decoding."""
        self.prompt = prompt
        self.initial_tokens = self._get_initial_tokens()
        self.sample_begin: int = len(self.initial_tokens)
        self.bos_index: int = self.initial_tokens[-1]

    @cached_property
    def get_tokens_to_suppress(self):
        """Get the tokens to suppress during decoding if self.config.suppress_tokens is None."""
        suppress_tokens = self.suppress_tokens

        if isinstance(suppress_tokens, str):
            suppress_tokens = [int(t) for t in suppress_tokens.split(",")]

        if -1 in suppress_tokens:
            suppress_tokens = [t for t in suppress_tokens if t >= 0]
            suppress_tokens.extend(self.model.non_speech_tokens)
        elif suppress_tokens is None or len(suppress_tokens) == 0:
            suppress_tokens = []  # interpret empty string as an empty list
        else:
            assert isinstance(
                suppress_tokens, list
            ), "suppress_tokens must be a list"

        suppress_tokens.extend(
            [
                self.model.transcribe,
                self.model.translate,
                self.model.bos,
                self.model.bos_prev,
                self.model.bos_lm,
            ]
        )

        return tuple(sorted(set(suppress_tokens)))

    def _get_initial_tokens(self):
        """Get the initial tokens to be used during decoding."""
        tokens = self.model.tokenizer.prefix_tokens
        prefix = self.prefix
        prompt = self.prompt
        if prefix:
            prefix_tokens = (
                self.model.tokenizer.encode(
                    " " + prefix.strip(), add_special_tokens=False
                )
                if isinstance(prefix, str)
                else prefix
            )
            if self.sample_len is not None:
                max_prefix_len = self.max_attn_tokens // 2 - self.sample_len
                prefix_tokens = prefix_tokens[-max_prefix_len:]
            tokens = tokens + prefix_tokens

        if prompt:
            prompt_tokens = (
                self.model.tokenizer.encode(
                    " " + prompt.strip(), add_special_tokens=False
                )
                if isinstance(prompt, str)
                else prompt
            )
            tokens = (
                [self.model.bos_prev]
                + prompt_tokens[-(self.max_attn_tokens // 2 - 1) :]
                + tokens
            )
        return tuple(tokens)

    def reset_mem(self, batch_size, device):
        """This method set the first tokens to be decoder_input_tokens during search."""
        # reset KV cache
        if self.use_kv_cache:
            self.kv_cache = None

        self.no_speech_probs = [torch.nan] * batch_size
        memory_tokens = self.initial_tokens[
            :-1
        ]  # the last token will be used as
        # the first input token
        mem = torch.tensor([memory_tokens] * batch_size).to(device)
        if self.lang_tokens is not None:
            mem[
                :, self.initial_tokens.index(self.model.bos) + 1
            ] = self.lang_tokens
            # after using it, reset it.
            self.lang_token = None
        return mem

    def forward_step(self, inp_tokens, memory, enc_states, enc_lens):
        """Performs a step in the implemented beamsearcher."""
        tokens = _update_mem(inp_tokens, memory)

        logits, attn, kv = self.model.forward_decoder(
            enc_states, tokens, past_key_values=self.kv_cache
        )

        if tokens.shape[1] == self.sample_begin:
            probs_at_bos = (
                logits[:, self.initial_tokens.index(self.model.bos)]
                .float()
                .softmax(dim=-1)
            )
            self.no_speech_probs = probs_at_bos[
                :, self.model.no_speech
            ].tolist()

        logits = logits[:, -1]

        if self.use_kv_cache:
            self.kv_cache = kv

        if self.suppress_blank:
            if tokens.shape[1] == self.sample_begin:
                logits[
                    :,
                    self.model.tokenizer.encode(" ", add_special_tokens=False)
                    + [self.eos_index],
                ] = -torch.inf

        if self.suppress_tokens:
            if self.model.config.suppress_tokens is None:
                tokens_to_suppress = self.get_tokens_to_suppress
            else:
                tokens_to_suppress = self.model.get_suppress_tokens
            logits[:, list(tokens_to_suppress)] = -torch.inf

        return logits, tokens, attn

    def _check_end_condition(self, memory):
        """This method checks if the max length is reached."""
        return memory.shape[1] >= self.max_attn_tokens - self.sample_begin


class S2SRNNGreedySearcher(S2SGreedySearcher):
    """
    This class implements the greedy decoding
    for AttentionalRNNDecoder (speechbrain/nnet/RNN.py).
    See also S2SBaseSearcher() and S2SGreedySearcher().

    Arguments
    ---------
    embedding : torch.nn.Module
        An embedding layer.
    decoder : torch.nn.Module
        Attentional RNN decoder.
    linear : torch.nn.Module
        A linear output layer.
    temperature : float
        The temperature to use during decoding.
    **kwargs
        see S2SBaseSearcher, arguments are directly passed.

    Example
    -------
    >>> import speechbrain as sb
    >>> from speechbrain.decoders import S2SRNNGreedySearcher
    >>> emb = torch.nn.Embedding(5, 3)
    >>> dec = sb.nnet.RNN.AttentionalRNNDecoder(
    ...     "gru", "content", 3, 3, 1, enc_dim=7, input_size=3
    ... )
    >>> lin = sb.nnet.linear.Linear(n_neurons=5, input_size=3)
    >>> searcher = S2SRNNGreedySearcher(
    ...     embedding=emb,
    ...     decoder=dec,
    ...     linear=lin,
    ...     bos_index=0,
    ...     eos_index=1,
    ...     min_decode_ratio=0,
    ...     max_decode_ratio=1,
    ... )
    >>> batch_size = 2
    >>> enc = torch.rand([batch_size, 6, 7])
    >>> wav_len = torch.ones([batch_size])
    >>> top_hyps, top_lengths, _, _ = searcher(enc, wav_len)
    """

    def __init__(self, embedding, decoder, linear, temperature=0.0, **kwargs):
        super(S2SRNNGreedySearcher, self).__init__(**kwargs)
        self.emb = embedding
        self.dec = decoder
        self.fc = linear
        self.temperature = temperature
        self.softmax = torch.nn.LogSoftmax(dim=-1)

    def reset_mem(self, batch_size, device):
        """When doing greedy search, keep hidden state (hs) and context vector (c)
        as memory.
        """
        hs = None
        self.dec.attn.reset()
        c = torch.zeros(batch_size, self.dec.attn_dim, device=device)
        return hs, c

    def forward_step(self, inp_tokens, memory, enc_states, enc_lens):
        """Performs a step in the implemented beamsearcher."""
        hs, c = memory
        e = self.emb(inp_tokens)
        dec_out, hs, c, w = self.dec.forward_step(
            e, hs, c, enc_states, enc_lens
        )
        logits = self.fc(dec_out)
        return logits, (hs, c), w


class S2SBeamSearcher(S2SBaseSearcher):
    """This class implements the beam-search algorithm for the seq2seq model.
    See also S2SBaseSearcher().

    Arguments
    ---------
    bos_index : int
        The index of beginning-of-sequence token.
    eos_index : int
        The index of end-of-sequence token.
    min_decode_ratio : float
        The ratio of minimum decoding steps to length of encoder states.
    max_decode_ratio : float
        The ratio of maximum decoding steps to length of encoder states.
    beam_size : int
        The width of beam.
    scorer: speechbrain.decoders.scorers.ScorerBuilder
        Scorer instance. Default: None.
    return_topk : bool
        Whether to return topk hypotheses. The topk hypotheses will be
        padded to the same length. Default: False.
    topk : int
        If return_topk is True, then return topk hypotheses. Default: 1.
    using_eos_threshold : bool
        Whether to use eos threshold. Default: True.
    eos_threshold : float
        The threshold coefficient for eos token. Default: 1.5.
        See 3.1.2 in reference: https://arxiv.org/abs/1904.02619
    length_normalization : bool
        Whether to divide the scores by the length. Default: True.
    using_max_attn_shift: bool
        Whether using the max_attn_shift constraint. Default: False.
    max_attn_shift: int
        Beam search will block the beams that attention shift more
        than max_attn_shift. Default: 60.
        Reference: https://arxiv.org/abs/1904.02619
    minus_inf : float
        The value of minus infinity to block some path
        of the search. Default: -1e20.
    """

    def __init__(
        self,
        bos_index,
        eos_index,
        min_decode_ratio,
        max_decode_ratio,
        beam_size,
        scorer=None,
        return_topk=False,
        topk=1,
        using_eos_threshold=True,
        eos_threshold=1.5,
        length_normalization=True,
        using_max_attn_shift=False,
        max_attn_shift=60,
        minus_inf=-1e20,
    ):
<<<<<<< HEAD
        super(S2SBeamSearcher, self).__init__(
            bos_index, eos_index, min_decode_ratio, max_decode_ratio,
=======
        super().__init__(
            bos_index, eos_index, min_decode_ratio, max_decode_ratio
>>>>>>> d4c9f39e
        )
        self.beam_size = beam_size
        self.scorer = scorer
        self.return_topk = return_topk
        self.topk = topk
        self.length_normalization = length_normalization
        self.using_eos_threshold = using_eos_threshold
        self.eos_threshold = eos_threshold
        self.using_max_attn_shift = using_max_attn_shift
        self.max_attn_shift = max_attn_shift
        self.attn_weight = 1.0
        self.ctc_weight = 0.0
        self.minus_inf = minus_inf

        if self.scorer is not None:
            # Check length normalization
            if length_normalization and self.scorer.weights["length"] > 0.0:
                raise ValueError(
                    "Length normalization is not compatible with length rewarding."
                )
            if self.scorer.weights["ctc"] > 0.0:
                # Check indices for ctc
                all_scorers = {
                    **self.scorer.full_scorers,
                    **self.scorer.partial_scorers,
                }
                blank_index = all_scorers["ctc"].blank_index
                if len({bos_index, eos_index, blank_index}) < 3:
                    raise ValueError(
                        "Set blank, eos and bos to different indexes for joint ATT/CTC or CTC decoding"
                    )

                self.ctc_weight = self.scorer.weights["ctc"]
                self.attn_weight = 1.0 - self.ctc_weight

    def _check_full_beams(self, hyps):
        """This method checks whether hyps has been full.

        Arguments
        ---------
        hyps : List
            This list contains batch_size number.
            Each inside list contains a list stores all the hypothesis for this sentence.

        Returns
        -------
        bool
            Whether the hyps has been full.
        """
        hyps_len = [len(lst) for lst in hyps]
        beams_size = [self.beam_size for _ in range(len(hyps_len))]
        return hyps_len == beams_size

    def _check_attn_shift(self, attn, prev_attn_peak):
        """This method checks whether attention shift is more than attn_shift.

        Arguments
        ---------
        attn : torch.Tensor
            The attention to be checked.
        prev_attn_peak : torch.Tensor
            The previous attention peak place.

        Returns
        -------
        cond : torch.BoolTensor
            Each element represents whether the beam is within the max_shift range.
        attn_peak : torch.Tensor
            The peak of the attn tensor.
        """
        # Block the candidates that exceed the max shift
        _, attn_peak = torch.max(attn, dim=1)
        lt_cond = attn_peak <= (prev_attn_peak + self.max_attn_shift)
        mt_cond = attn_peak > (prev_attn_peak - self.max_attn_shift)

        # True if not exceed limit
        # Multiplication equals to element-wise and for tensor
        cond = (lt_cond * mt_cond).unsqueeze(1)
        return cond, attn_peak

    def _check_eos_threshold(self, log_probs):
        """This method checks whether eos log-probabilities exceed threshold.

        Arguments
        ---------
        log_probs : torch.Tensor
            The log-probabilities.

        Returns
        -------
        cond : torch.BoolTensor
            Each element represents whether the eos log-probabilities will be kept.
        """
        max_probs, _ = torch.max(log_probs, dim=-1)
        eos_probs = log_probs[:, self.eos_index]
        cond = eos_probs > (self.eos_threshold * max_probs)
        return cond

    def init_hypotheses(self):
        """This method initializes the AlivedHypotheses object.

        Returns
        -------
        AlivedHypotheses
            The alived hypotheses filled with the initial values.
        """
        return AlivedHypotheses(
            alived_seq=torch.empty(self.n_bh, 0, device=self.device).long(),
            alived_log_probs=torch.empty(self.n_bh, 0, device=self.device),
            sequence_scores=torch.empty(self.n_bh, device=self.device)
            .fill_(float("-inf"))
            .index_fill_(0, self.beam_offset, 0.0),
        )

    def _attn_weight_step(
        self, inp_tokens, memory, enc_states, enc_lens, attn, log_probs
    ):
        """This method computes a forward_step if attn_weight is superior to 0.

        Arguments
        ---------
        inp_tokens : torch.Tensor
            The input tensor of the current step.
        memory : No limit
            The memory variables input for this step.
            (ex. RNN hidden states).
        enc_states : torch.Tensor
            The encoder states to be attended.
        enc_lens : torch.Tensor
            The actual length of each enc_states sequence.
        attn : torch.Tensor
            The attention weight.
        log_probs : torch.Tensor
            The log-probabilities of the current step output.

        Returns
        -------
        log_probs : torch.Tensor
            Log-probabilities of the current step output.
        memory : No limit
            The memory variables generated in this step.
            (ex. RNN hidden states).
        attn : torch.Tensor
            The attention weight.
        """
        if self.attn_weight > 0:
            log_probs, memory, attn = self.forward_step(
                inp_tokens, memory, enc_states, enc_lens
            )
            log_probs = self.attn_weight * log_probs
        return log_probs, memory, attn

    def _max_attn_shift_step(self, attn, prev_attn_peak, log_probs):
        """This method will block the beams that attention shift more
        than max_attn_shift.

        Arguments
        ---------
        attn : torch.Tensor
            The attention weight.
        prev_attn_peak : torch.Tensor
            The previous attention peak place.
        log_probs : torch.Tensor
            The log-probabilities of the current step output.

        Returns
        -------
        log_probs : torch.Tensor
            Log-probabilities of the current step output.
        prev_attn_peak : torch.Tensor
            The previous attention peak place.
        """
        if self.using_max_attn_shift:
            cond, prev_attn_peak = self._check_attn_shift(attn, prev_attn_peak)
            log_probs = mask_by_condition(
                log_probs, cond, fill_value=self.minus_inf
            )
        return log_probs, prev_attn_peak

    def _scorer_step(self, inp_tokens, scorer_memory, attn, log_probs):
        """This method call the scorers if scorer is not None.

        Arguments
        ---------
        inp_tokens : torch.Tensor
            The input tensor of the current step.
        scorer_memory : No limit
            The memory variables input for this step.
            (ex. RNN hidden states).
        attn : torch.Tensor
            The attention weight.
        log_probs : torch.Tensor
            The log-probabilities of the current step output.

        Returns
        -------
        log_probs : torch.Tensor
            Log-probabilities of the current step output.
        scorer_memory : No limit
            The memory variables generated in this step.
        """
        if self.scorer is not None:
            log_probs, scorer_memory = self.scorer.score(
                inp_tokens, scorer_memory, attn, log_probs, self.beam_size
            )
        return log_probs, scorer_memory

    def _set_eos_minus_inf_step(self, log_probs, step, min_decode_steps):
        """This method set the log_probs of eos to minus infinity if the step is less than min_decode_steps.

        Arguments
        ---------
        log_probs : torch.Tensor
            The log-probabilities of the current step output.
        step : int
            The current decoding step.
        min_decode_steps : int
            The minimum decoding steps.

        Returns
        -------
        log_probs : torch.Tensor
            Log-probabilities of the current step output.
        """
        if step < min_decode_steps:
            log_probs[:, self.eos_index] = self.minus_inf
        return log_probs

    def _eos_threshold_step(self, log_probs):
        """This method set the log_probs of eos to minus infinity if the eos log-probabilities is less than eos_threshold.

        Arguments
        ---------
        log_probs : torch.Tensor
            The log-probabilities of the current step output.

        Returns
        -------
        log_probs : torch.Tensor
            Log-probabilities of the current step output.
        """
        if self.using_eos_threshold:
            cond = self._check_eos_threshold(log_probs)
            log_probs[:, self.eos_index] = mask_by_condition(
                log_probs[:, self.eos_index], cond, fill_value=self.minus_inf
            )
        return log_probs

    def _attn_weight_permute_memory_step(self, memory, predecessors):
        """This method permute the memory if attn_weight is superior to 0.

        Arguments
        ---------
        memory : No limit
            The memory variables input for this step.
            (ex. RNN hidden states).
        predecessors : torch.Tensor
            The index of which beam the current top-K output came from in (t-1) steps.

        Returns
        -------
        memory : No limit
            The memory variables generated in this step.
            (ex. RNN hidden states).
        """
        if self.attn_weight > 0:
            memory = self.permute_mem(memory, index=predecessors)
        return memory

    def _scorer_permute_memory_step(
        self, scorer_memory, predecessors, candidates
    ):
        """This method permute the scorer_memory if scorer is not None.

        Arguments
        ---------
        scorer_memory : No limit
            The memory variables input for this step.
            (ex. RNN hidden states).
        predecessors : torch.Tensor
            The index of which beam the current top-K output came from in (t-1) steps.
        candidates : torch.Tensor
            The index of the current top-K output.

        Returns
        -------
        scorer_memory : No limit
            The memory variables generated in this step.
        """
        if self.scorer is not None:
            scorer_memory = self.scorer.permute_scorer_mem(
                scorer_memory, index=predecessors, candidates=candidates
            )
        return scorer_memory

    def _max_attn_shift_permute_memory_step(self, prev_attn_peak, predecessors):
        """This method permute the prev_attn_peak if using_max_attn_shift is True.

        Arguments
        ---------
        prev_attn_peak : torch.Tensor
            The previous attention peak place.
        predecessors : torch.Tensor
            The index of which beam the current top-K output came from in (t-1) steps.

        Returns
        -------
        prev_attn_peak : torch.Tensor
            The previous attention peak place.
        """
        if self.using_max_attn_shift:
            prev_attn_peak = torch.index_select(
                prev_attn_peak, dim=0, index=predecessors
            )
        return prev_attn_peak

    def _update_reset_memory(self, enc_states, enc_lens):
        """Call reset memory for each module.

        Arguments
        ---------
        enc_states : torch.Tensor
            The encoder states to be attended.
        enc_lens : torch.Tensor
            The actual length of each enc_states sequence.

        Returns
        -------
        memory : No limit
            The memory variables generated in this step.
        scorer_memory : No limit
            The memory variables generated in this step.
        """
        memory = self.reset_mem(self.n_bh, device=self.device)
        scorer_memory = None
        if self.scorer is not None:
            scorer_memory = self.scorer.reset_scorer_mem(enc_states, enc_lens)
        return memory, scorer_memory

    def _update_permute_memory(
        self, memory, scorer_memory, predecessors, candidates, prev_attn_peak
    ):
        """Call permute memory for each module. It allows us to synchronize the memory with the output.

        Arguments
        ---------
        memory : No limit
            The memory variables input for this step.
            (ex. RNN hidden states).
        scorer_memory : No limit
            The memory variables input for this step.
            (ex. RNN hidden states).
        predecessors : torch.Tensor
            The index of which beam the current top-K output came from in (t-1) steps.
        candidates : torch.Tensor
            The index of the current top-K output.
        prev_attn_peak : torch.Tensor
            The previous attention peak place.

        Returns
        -------
        memory : No limit
            The memory variables generated in this step.
        scorer_memory : No limit
            The memory variables generated in this step.
        prev_attn_peak : torch.Tensor
            The previous attention peak place.
        """
        memory = self._attn_weight_permute_memory_step(memory, predecessors)

        scorer_memory = self._scorer_permute_memory_step(
            scorer_memory, predecessors, candidates
        )

        # If using_max_attn_shift, then the previous attn peak has to be permuted too.
        prev_attn_peak = self._max_attn_shift_permute_memory_step(
            prev_attn_peak, predecessors
        )

        return memory, scorer_memory, prev_attn_peak

    def _update_sequences_and_log_probs(
        self, log_probs, inp_tokens, predecessors, candidates, alived_hyps
    ):
        """This method update sequences and log probabilities by adding the new inp_tokens.

        Arguments
        ---------
        log_probs : torch.Tensor
            The log-probabilities of the current step output.
        inp_tokens : torch.Tensor
            The input tensor of the current step.
        predecessors : torch.Tensor
            The index of which beam the current top-K output came from in (t-1) steps.
        candidates : torch.Tensor
            The index of the current top-K output.
        alived_hyps : AlivedHypotheses
            The alived hypotheses.

        Returns
        -------
        alived_hyps : AlivedHypotheses
            The alived hypotheses.
        """
        # Update alived_seq
        alived_hyps.alived_seq = torch.cat(
            [
                torch.index_select(
                    alived_hyps.alived_seq, dim=0, index=predecessors
                ),
                inp_tokens.unsqueeze(1),
            ],
            dim=-1,
        )

        # Takes the log-probabilities
        beam_log_probs = log_probs[
            torch.arange(self.batch_size).unsqueeze(1), candidates
        ].reshape(self.n_bh)

        # Update alived_log_probs
        alived_hyps.alived_log_probs = torch.cat(
            [
                torch.index_select(
                    alived_hyps.alived_log_probs, dim=0, index=predecessors
                ),
                beam_log_probs.unsqueeze(1),
            ],
            dim=-1,
        )

        return alived_hyps

    def _compute_scores_and_next_inp_tokens(self, alived_hyps, log_probs, step):
        """Compute scores and next input tokens.

        Arguments
        ---------
        alived_hyps : AlivedHypotheses
            The alived hypotheses.
        log_probs : torch.Tensor
            The log-probabilities of the current step output.
        step : int
            The current decoding step.

        Returns
        -------
        scores : torch.Tensor
            The scores of the current step output.
        candidates : torch.Tensor
            The index of the current top-K output.
        predecessors : torch.Tensor
            The index of which beam the current top-K output came from in (t-1) steps.
        inp_tokens : torch.Tensor
            The input tensor of the current step.
        alived_hyps : AlivedHypotheses
            The alived hypotheses.
        """
        scores = alived_hyps.sequence_scores.unsqueeze(1).expand(-1, self.n_out)
        scores = scores + log_probs

        # length normalization
        if self.length_normalization:
            scores = scores / (step + 1)

        # keep topk beams
        scores, candidates = scores.view(self.batch_size, -1).topk(
            self.beam_size, dim=-1
        )

        # The input for the next step, also the output of current step.
        inp_tokens = (candidates % self.n_out).view(self.n_bh)

        scores = scores.view(self.n_bh)
        alived_hyps.sequence_scores = scores

        # recover the length normalization
        if self.length_normalization:
            alived_hyps.sequence_scores = alived_hyps.sequence_scores * (
                step + 1
            )

        # The index of which beam the current top-K output came from in (t-1) steps.
        predecessors = (
            torch.div(candidates, self.n_out, rounding_mode="floor")
            + self.beam_offset.unsqueeze(1).expand_as(candidates)
        ).view(self.n_bh)

        return (
            scores,
            candidates,
            predecessors,
            inp_tokens,
            alived_hyps,
        )

    def init_beam_search_data(self, enc_states, wav_len):
        """Initialize the beam search data.

        Arguments
        ---------
        enc_states : torch.Tensor
            The encoder states to be attended.
        wav_len : torch.Tensor
            The actual length of each enc_states sequence.

        Returns
        -------
        alived_hyps : AlivedHypotheses
            The alived hypotheses.
        inp_tokens : torch.Tensor
            The input tensor of the current step.
        log_probs : torch.Tensor
            The log-probabilities of the current step output.
        eos_hyps_and_log_probs_scores : list
            Generated hypotheses (the ones that have reached eos) and log probs scores.
        memory : No limit
            The memory variables generated in this step.
        scorer_memory : No limit
            The memory variables generated in this step.
        attn : torch.Tensor
            The attention weight.
        prev_attn_peak : torch.Tensor
            The previous attention peak place.
        enc_states : torch.Tensor
            The encoder states to be attended.
        enc_lens : torch.Tensor
            The actual length of each enc_states sequence.
        """
        enc_lens = torch.round(enc_states.shape[1] * wav_len).int()

        self.device = enc_states.device
        self.batch_size = enc_states.shape[0]
        self.n_bh = self.batch_size * self.beam_size

        self.n_out = self.set_n_out()

        memory, scorer_memory = self._update_reset_memory(enc_states, enc_lens)

        # Inflate the enc_states and enc_len by beam_size times
        enc_states = inflate_tensor(enc_states, times=self.beam_size, dim=0)
        enc_lens = inflate_tensor(enc_lens, times=self.beam_size, dim=0)

        # Using bos as the first input
        inp_tokens = (
            torch.zeros(self.n_bh, device=self.device)
            .fill_(self.bos_index)
            .long()
        )

        # The first index of each sentence.
        self.beam_offset = (
            torch.arange(self.batch_size, device=self.device) * self.beam_size
        )

        # initialize sequence scores variables.
        sequence_scores = torch.empty(self.n_bh, device=self.device).fill_(
            self.minus_inf
        )

        # keep only the first to make sure no redundancy.
        sequence_scores.index_fill_(0, self.beam_offset, 0.0)

        # keep the hypothesis that reaches eos and their corresponding score and log_probs.
        eos_hyps_and_log_probs_scores = [[] for _ in range(self.batch_size)]

        self.min_decode_steps = int(enc_states.shape[1] * self.min_decode_ratio)
        self.max_decode_steps = int(enc_states.shape[1] * self.max_decode_ratio)

        # the decoding steps can be based on the max number of tokens that a decoder can process
        # (e.g., 448 for Whisper).
        (
            self.min_decode_steps,
            self.max_decode_steps,
        ) = self.change_max_decoding_length(
            self.min_decode_steps, self.max_decode_steps
        )

        # Initialize the previous attention peak to zero
        # This variable will be used when using_max_attn_shift=True
        prev_attn_peak = torch.zeros(self.n_bh, device=self.device)
        attn = None

        log_probs = torch.full((self.n_bh, self.n_out), 0.0, device=self.device)

        alived_hyps = self.init_hypotheses()

        return (
            alived_hyps,
            inp_tokens,
            log_probs,
            eos_hyps_and_log_probs_scores,
            memory,
            scorer_memory,
            attn,
            prev_attn_peak,
            enc_states,
            enc_lens,
        )

    def _update_hyps_and_scores_if_eos_token(
        self, inp_tokens, alived_hyps, eos_hyps_and_log_probs_scores, scores
    ):
        """This method will update hyps and scores if inp_tokens are eos.

        Arguments
        ---------
        inp_tokens : torch.Tensor
            The current output.
        alived_hyps : AlivedHypotheses
            alived_seq : torch.Tensor
            alived_log_probs : torch.Tensor
        eos_hyps_and_log_probs_scores : list
            Generated hypotheses (the ones that have reached eos) and log probs scores.
        scores : torch.Tensor
            Scores at the current step.

        Returns
        -------
        is_eos : torch.BoolTensor
            Each element represents whether the token is eos.
        """
        is_eos = inp_tokens.eq(self.eos_index)
        (eos_indices,) = torch.nonzero(is_eos, as_tuple=True)

        # Store the hypothesis and their scores when reaching eos.
        if eos_indices.shape[0] > 0:
            for index in eos_indices:
                # convert to int
                index = index.item()
                batch_id = torch.div(
                    index, self.beam_size, rounding_mode="floor"
                )
                if (
                    len(eos_hyps_and_log_probs_scores[batch_id])
                    == self.beam_size
                ):
                    continue
                hyp = alived_hyps.alived_seq[index, :]
                log_probs = alived_hyps.alived_log_probs[index, :]
                final_scores = scores[index].clone()
                eos_hyps_and_log_probs_scores[batch_id].append(
                    (hyp, log_probs, final_scores)
                )

        return is_eos

    def _get_topk_prediction(self, eos_hyps_and_log_probs_scores):
        """This method sorts the scores and return corresponding hypothesis and log probs.

        Arguments
        ---------
        eos_hyps_and_log_probs_scores : list
            Generated hypotheses (the ones that have reached eos) and log probs scores.

        Returns
        -------
        topk_hyps : torch.Tensor (batch, topk, max length of token_id sequences)
            This tensor stores the topk predicted hypothesis.
        topk_lengths : torch.Tensor (batch, topk)
            This tensor contains the final scores of topk hypotheses.
        topk_scores : torch.Tensor (batch, topk)
            The length of each topk sequence in the batch.
        topk_log_probs : torch.Tensor (batch, topk, max length of token_id sequences)
            The log probabilities of each hypotheses.
        """
        top_hyps, top_log_probs, top_scores, top_lengths = [], [], [], []
        batch_size = len(eos_hyps_and_log_probs_scores)

        # Collect hypotheses
        for i in range(len(eos_hyps_and_log_probs_scores)):
            hyps, log_probs, scores = zip(*eos_hyps_and_log_probs_scores[i])
            top_hyps += hyps
            top_scores += scores
            top_log_probs += log_probs
            top_lengths += [len(hyp) for hyp in hyps]

        # Convert lists to tensors
        top_hyps = torch.nn.utils.rnn.pad_sequence(
            top_hyps, batch_first=True, padding_value=0
        )
        top_log_probs = torch.nn.utils.rnn.pad_sequence(
            top_log_probs, batch_first=True, padding_value=0
        )
        top_lengths = torch.tensor(
            top_lengths, dtype=torch.float, device=top_hyps.device
        )
        top_scores = torch.stack((top_scores), dim=0).view(batch_size, -1)

        # Use SpeechBrain style lengths
        top_lengths = (top_lengths).abs() / top_hyps.size(1)

        # Get topk indices
        topk_scores, indices = top_scores.topk(self.topk, dim=-1)
        indices = (indices + self.beam_offset.unsqueeze(1)).view(
            batch_size * self.topk
        )
        # Select topk hypotheses
        topk_hyps = torch.index_select(top_hyps, dim=0, index=indices)
        topk_hyps = topk_hyps.view(batch_size, self.topk, -1)
        topk_lengths = torch.index_select(top_lengths, dim=0, index=indices)
        topk_lengths = topk_lengths.view(batch_size, self.topk)
        topk_log_probs = torch.index_select(top_log_probs, dim=0, index=indices)
        topk_log_probs = topk_log_probs.view(batch_size, self.topk, -1)

        return topk_hyps, topk_lengths, topk_scores, topk_log_probs

    def search_step(
        self,
        alived_hyps,
        inp_tokens,
        log_probs,
        eos_hyps_and_log_probs_scores,
        memory,
        scorer_memory,
        attn,
        prev_attn_peak,
        enc_states,
        enc_lens,
        step,
    ):
        """A search step for the next most likely tokens.

        Arguments
        ---------
        alived_hyps : AlivedHypotheses
            The alived hypotheses.
        inp_tokens : torch.Tensor
            The input tensor of the current step.
        log_probs : torch.Tensor
            The log-probabilities of the current step output.
        eos_hyps_and_log_probs_scores : list
            Generated hypotheses (the ones that have reached eos) and log probs scores.
        memory : No limit
            The memory variables input for this step.
            (ex. RNN hidden states).
        scorer_memory : No limit
            The memory variables input for this step.
            (ex. RNN hidden states).
        attn : torch.Tensor
            The attention weight.
        prev_attn_peak : torch.Tensor
            The previous attention peak place.
        enc_states : torch.Tensor
            The encoder states to be attended.
        enc_lens : torch.Tensor
            The actual length of each enc_states sequence.
        step : int
            The current decoding step.

        Returns
        -------
        alived_hyps : AlivedHypotheses
            The alived hypotheses.
        inp_tokens : torch.Tensor
            The input tensor of the current step.
        log_probs : torch.Tensor
            The log-probabilities of the current step output.
        eos_hyps_and_log_probs_scores : list
            Generated hypotheses (the ones that have reached eos) and log probs scores.
        memory : No limit
            The memory variables generated in this step.
        scorer_memory : No limit
            The memory variables generated in this step.
        attn : torch.Tensor
            The attention weight.
        prev_attn_peak : torch.Tensor
            The previous attention peak place.
        scores : torch.Tensor
            The scores of the current step output.
        """
        (log_probs, memory, attn) = self._attn_weight_step(
            inp_tokens, memory, enc_states, enc_lens, attn, log_probs
        )

        # Keep the original value
        log_probs_clone = log_probs.clone().reshape(self.batch_size, -1)

        (log_probs, prev_attn_peak) = self._max_attn_shift_step(
            attn, prev_attn_peak, log_probs
        )

        log_probs = self._set_eos_minus_inf_step(
            log_probs, step, self.min_decode_steps
        )

        log_probs = self._eos_threshold_step(log_probs)

        (log_probs, scorer_memory) = self._scorer_step(
            inp_tokens, scorer_memory, attn, log_probs
        )

        (
            scores,
            candidates,
            predecessors,
            inp_tokens,
            alived_hyps,
        ) = self._compute_scores_and_next_inp_tokens(
            alived_hyps, log_probs, step
        )

        memory, scorer_memory, prev_attn_peak = self._update_permute_memory(
            memory, scorer_memory, predecessors, candidates, prev_attn_peak
        )

        alived_hyps = self._update_sequences_and_log_probs(
            log_probs_clone, inp_tokens, predecessors, candidates, alived_hyps
        )

        is_eos = self._update_hyps_and_scores_if_eos_token(
            inp_tokens, alived_hyps, eos_hyps_and_log_probs_scores, scores
        )

        # Block the paths that have reached eos.
        alived_hyps.sequence_scores.masked_fill_(is_eos, float("-inf"))

        return (
            alived_hyps,
            inp_tokens,
            log_probs,
            eos_hyps_and_log_probs_scores,
            memory,
            scorer_memory,
            attn,
            prev_attn_peak,
            scores,
        )

    def _fill_alived_hyps_with_eos_token(
        self, alived_hyps, eos_hyps_and_log_probs_scores, scores
    ):
        """Fill the alived_hyps that have not reached eos with eos.

        Arguments
        ---------
        alived_hyps : AlivedHypotheses
            The alived hypotheses.
        eos_hyps_and_log_probs_scores : list
            Generated hypotheses (the ones that have reached eos) and log probs scores.
        scores : torch.Tensor
            The scores of the current step output.

        Returns
        -------
        eos_hyps_and_log_probs_scores : list
            Generated hypotheses (the ones that have reached eos) and log probs scores.
        """
        if not self._check_full_beams(eos_hyps_and_log_probs_scores):
            # Using all eos to fill-up the hyps.
            inp_tokens = (
                torch.zeros(self.n_bh, device=self.device)
                .fill_(self.eos_index)
                .long()
            )
            self._update_hyps_and_scores_if_eos_token(
                inp_tokens, alived_hyps, eos_hyps_and_log_probs_scores, scores
            )

        return eos_hyps_and_log_probs_scores

    def forward(self, enc_states, wav_len):  # noqa: C901
        """Applies beamsearch and returns the predicted tokens.

        Arguments
        ---------
        enc_states : torch.Tensor
            The encoder states to be attended.
        wav_len : torch.Tensor
            The actual length of each enc_states sequence.

        Returns
        -------
        hyps : list
            The predicted tokens.
        best_lens : torch.Tensor
            The length of each predicted tokens.
        best_scores : torch.Tensor
            The scores of each predicted tokens.
        best_log_probs : torch.Tensor
            The log probabilities of each predicted tokens.
        """
        (
            alived_hyps,
            inp_tokens,
            log_probs,
            eos_hyps_and_log_probs_scores,
            memory,
            scorer_memory,
            attn,
            prev_attn_peak,
            enc_states,
            enc_lens,
        ) = self.init_beam_search_data(enc_states, wav_len)

        for step in range(self.max_decode_steps):
            # terminate condition
            if self._check_full_beams(eos_hyps_and_log_probs_scores):
                break

            (
                alived_hyps,
                inp_tokens,
                log_probs,
                eos_hyps_and_log_probs_scores,
                memory,
                scorer_memory,
                attn,
                prev_attn_peak,
                scores,
            ) = self.search_step(
                alived_hyps,
                inp_tokens,
                log_probs,
                eos_hyps_and_log_probs_scores,
                memory,
                scorer_memory,
                attn,
                prev_attn_peak,
                enc_states,
                enc_lens,
                step,
            )

<<<<<<< HEAD
            if self._check_end_condition(alived_hyps):
                break

        finals_hyps_and_log_probs_scores = self._fill_alived_hyps_with_eos_token(
            alived_hyps, eos_hyps_and_log_probs_scores, scores,
=======
        finals_hyps_and_log_probs_scores = (
            self._fill_alived_hyps_with_eos_token(
                alived_hyps, eos_hyps_and_log_probs_scores, scores
            )
>>>>>>> d4c9f39e
        )

        (
            topk_hyps,
            topk_lengths,
            topk_scores,
            topk_log_probs,
        ) = self._get_topk_prediction(finals_hyps_and_log_probs_scores)

        if self.return_topk:
            return topk_hyps, topk_lengths, topk_scores, topk_log_probs
        else:
            # select the best hyps
            best_hyps = topk_hyps[:, 0, :]
            best_lens = topk_lengths[:, 0]
            best_scores = topk_scores[:, 0]
            best_log_probs = topk_log_probs[:, 0, :]

            # Convert best hypothesis to list
            hyps = undo_padding(best_hyps, best_lens)

            return hyps, best_lens, best_scores, best_log_probs

    def _check_end_condition(self, alived_hyps):
        """This method is supposed to be overridden by the child class.
        For instance, if the decoder has a maximal number of tokens that it can
        attend to, this method should return True when the maximal number of tokens
        is reached.
        """
        return False

    def permute_mem(self, memory, index):
        """This method permutes the seq2seq model memory
        to synchronize the memory index with the current output.

        Arguments
        ---------
        memory : No limit
            The memory variable to be permuted.
        index : torch.Tensor
            The index of the previous path.

        Returns
        -------
        The variable of the memory being permuted.
        """
        raise NotImplementedError
        return


class S2SRNNBeamSearcher(S2SBeamSearcher):
    """
    This class implements the beam search decoding
    for AttentionalRNNDecoder (speechbrain/nnet/RNN.py).
    See also S2SBaseSearcher(), S2SBeamSearcher().

    Arguments
    ---------
    embedding : torch.nn.Module
        An embedding layer.
    decoder : torch.nn.Module
        Attentional RNN decoder.
    linear : torch.nn.Module
        A linear output layer.
    temperature : float
        Temperature factor applied to softmax. It changes the probability
        distribution, being softer when T>1 and sharper with T<1.
    **kwargs
        see S2SBeamSearcher, arguments are directly passed.

    Example
    -------
    >>> import speechbrain as sb
    >>> vocab_size = 5
    >>> emb = torch.nn.Embedding(vocab_size, 3)
    >>> dec = sb.nnet.RNN.AttentionalRNNDecoder(
    ...     "gru", "content", 3, 3, 1, enc_dim=7, input_size=3
    ... )
    >>> lin = sb.nnet.linear.Linear(n_neurons=vocab_size, input_size=3)
    >>> coverage_scorer = sb.decoders.scorer.CoverageScorer(vocab_size)
    >>> scorer = sb.decoders.scorer.ScorerBuilder(
    ...     full_scorers = [coverage_scorer],
    ...     partial_scorers = [],
    ...     weights= dict(coverage=1.5)
    ... )
    >>> searcher = S2SRNNBeamSearcher(
    ...     embedding=emb,
    ...     decoder=dec,
    ...     linear=lin,
    ...     bos_index=4,
    ...     eos_index=4,
    ...     min_decode_ratio=0,
    ...     max_decode_ratio=1,
    ...     beam_size=2,
    ...     scorer=scorer,
    ... )
    >>> batch_size = 2
    >>> enc = torch.rand([batch_size, 6, 7])
    >>> wav_len = torch.ones([batch_size])
    >>> hyps, _, _, _ = searcher(enc, wav_len)
    """

<<<<<<< HEAD
    def __init__(
        self, embedding, decoder, linear, temperature=1.0, **kwargs,
    ):
        super(S2SRNNBeamSearcher, self).__init__(**kwargs)
=======
    def __init__(self, embedding, decoder, linear, temperature=1.0, **kwargs):
        super().__init__(**kwargs)
>>>>>>> d4c9f39e
        self.emb = embedding
        self.dec = decoder
        self.fc = linear
        self.softmax = torch.nn.LogSoftmax(dim=-1)
        self.temperature = temperature

    def reset_mem(self, batch_size, device):
        """Needed to reset the memory during beamsearch."""
        hs = None
        self.dec.attn.reset()
        c = torch.zeros(batch_size, self.dec.attn_dim, device=device)
        return hs, c

    def forward_step(self, inp_tokens, memory, enc_states, enc_lens):
        """Performs a step in the implemented beamsearcher."""
        with torch.no_grad():
            hs, c = memory
            e = self.emb(inp_tokens)
            dec_out, hs, c, w = self.dec.forward_step(
                e, hs, c, enc_states, enc_lens
            )
            log_probs = self.softmax(self.fc(dec_out) / self.temperature)
            # average attn weight of heads when attn_type is multiheadlocation
            if self.dec.attn_type == "multiheadlocation":
                w = torch.mean(w, dim=1)
        return log_probs, (hs, c), w

    def permute_mem(self, memory, index):
        """Memory permutation during beamsearch."""
        hs, c = memory

        # shape of hs: [num_layers, batch_size, n_neurons]
        if isinstance(hs, tuple):
            hs_0 = torch.index_select(hs[0], dim=1, index=index)
            hs_1 = torch.index_select(hs[1], dim=1, index=index)
            hs = (hs_0, hs_1)
        else:
            hs = torch.index_select(hs, dim=1, index=index)

        c = torch.index_select(c, dim=0, index=index)
        if self.dec.attn_type == "location":
            self.dec.attn.prev_attn = torch.index_select(
                self.dec.attn.prev_attn, dim=0, index=index
            )
        return (hs, c)


class S2STransformerBeamSearcher(S2SBeamSearcher):
    """This class implements the beam search decoding
    for Transformer.
    See also S2SBaseSearcher(), S2SBeamSearcher().

    Arguments
    ---------
    modules : list with the following one:
        model : torch.nn.Module
            A Transformer model.
        seq_lin : torch.nn.Module
            A linear output layer.
    temperature : float
        Temperature factor applied to softmax. It changes the probability
        distribution, being softer when T>1 and sharper with T<1.
    **kwargs
        Arguments to pass to S2SBeamSearcher

    Example
    -------
    >>> from speechbrain.nnet.linear import Linear
    >>> from speechbrain.lobes.models.transformer.TransformerASR import TransformerASR
    >>> from speechbrain.decoders import S2STransformerBeamSearcher
    >>> batch_size=8
    >>> n_channels=6
    >>> input_size=40
    >>> d_model=128
    >>> tgt_vocab=140
    >>> src = torch.rand([batch_size, n_channels, input_size])
    >>> tgt = torch.randint(0, tgt_vocab, [batch_size, n_channels])
    >>> net = TransformerASR(
    ...    tgt_vocab, input_size, d_model, 8, 1, 1, 1024, activation=torch.nn.GELU
    ... )
    >>> ctc_lin = Linear(input_shape=(1, 40, d_model), n_neurons=tgt_vocab)
    >>> lin = Linear(input_shape=(1, 40, d_model), n_neurons=tgt_vocab)
    >>> searcher = S2STransformerBeamSearcher(
    ...     modules=[net, lin],
    ...     bos_index=1,
    ...     eos_index=2,
    ...     min_decode_ratio=0.0,
    ...     max_decode_ratio=1.0,
    ...     using_eos_threshold=False,
    ...     beam_size=7,
    ...     temperature=1.15,
    ... )
    >>> enc, dec = net.forward(src, tgt)
    >>> hyps, _, _, _  = searcher(enc, torch.ones(batch_size))
    """

<<<<<<< HEAD
    def __init__(
        self, modules, temperature=1.0, **kwargs,
    ):
        super(S2STransformerBeamSearcher, self).__init__(**kwargs)
=======
    def __init__(self, modules, temperature=1.0, **kwargs):
        super().__init__(**kwargs)
>>>>>>> d4c9f39e

        self.model = modules[0]
        self.fc = modules[1]
        self.softmax = torch.nn.LogSoftmax(dim=-1)

        self.temperature = temperature

    def reset_mem(self, batch_size, device):
        """Needed to reset the memory during beamsearch."""
        return None

    def permute_mem(self, memory, index):
        """Memory permutation during beamsearch."""
        memory = torch.index_select(memory, dim=0, index=index)
        return memory

    def forward_step(self, inp_tokens, memory, enc_states, enc_lens):
        """Performs a step in the implemented beamsearcher."""
        memory = _update_mem(inp_tokens, memory)
        pred, attn = self.model.decode(memory, enc_states, enc_lens)
        prob_dist = self.softmax(self.fc(pred) / self.temperature)
        return prob_dist[:, -1, :], memory, attn


<<<<<<< HEAD
class S2SWhisperBeamSearcher(S2SBeamSearcher):
=======
class S2SWhisperGreedySearch(S2SGreedySearcher):
    """
    This class implements the greedy decoding
    for Whisper neural nets made by OpenAI in
    https://cdn.openai.com/papers/whisper.pdf.

    Arguments
    ---------
    model : HuggingFaceWhisper
        The Whisper model.
    language_token : int
        The language token to be used for the decoder input.
    bos_token : int
        The beginning of sentence token to be used for the decoder input.
    task_token : int
        The task token to be used for the decoder input.
    timestamp_token : int
        The timestamp token to be used for the decoder input.
    max_length : int
        The maximum decoding steps to perform.
        The Whisper model has a maximum length of 448.
    **kwargs
        see S2SBaseSearcher, arguments are directly passed.
    """

    def __init__(
        self,
        model,
        language_token=50259,
        bos_token=50258,
        task_token=50359,
        timestamp_token=50363,
        max_length=448,
        **kwargs,
    ):
        super().__init__(**kwargs)
        self.model = model
        self.softmax = torch.nn.LogSoftmax(dim=-1)
        self.decoder_input_tokens = None
        self.language_token = language_token  # default language is english
        self.bos_token = bos_token  # always this value
        self.task_token = task_token  # default task is transcribe
        self.timestamp_token = timestamp_token  # default is notimestamp
        self.max_length = max_length - 3  # 3 tokens are added to the input

    def set_language_token(self, language_token):
        """set the language token to be used for the decoder input."""
        self.language_token = language_token

    def set_bos_token(self, bos_token):
        """set the bos token to be used for the decoder input."""
        self.bos_token = bos_token

    def set_task_token(self, task_token):
        """set the task token to be used for the decoder input."""
        self.task_token = task_token

    def set_timestamp_token(self, timestamp_token):
        """set the timestamp token to be used for the decoder input."""
        self.timestamp_token = timestamp_token
        # need to reset bos_index too as timestamp_token is the first
        # inp_token and need to be the first so that the first input gave
        # to the model is [bos, language, task, timestamp] (order matters).
        self.bos_index = self.timestamp_token

    def set_decoder_input_tokens(self, decoder_input_tokens):
        """decoder_input_tokens are the tokens used as input to the decoder.
        They are directly taken from the tokenizer.prefix_tokens attribute.
        decoder_input_tokens = [bos_token, language_token, task_token, timestamp_token]
        """
        self.set_bos_token(decoder_input_tokens[0])
        self.set_language_token(decoder_input_tokens[1])
        self.set_task_token(decoder_input_tokens[2])
        self.set_timestamp_token(decoder_input_tokens[3])

        # bos will be timestamp in our case.
        self.decoder_input_tokens = [
            self.bos_token,
            self.language_token,
            self.task_token,
        ]

    def reset_mem(self, batch_size, device):
        """This method set the first tokens to be decoder_input_tokens during search."""
        return torch.tensor([self.decoder_input_tokens] * batch_size).to(device)

    def permute_mem(self, memory, index):
        """Memory permutation during beamsearch."""
        memory = torch.index_select(memory, dim=0, index=index)
        return memory

    def forward_step(self, inp_tokens, memory, enc_states, enc_lens):
        """Performs a step in the implemented beamsearcher."""
        memory = _update_mem(inp_tokens, memory)

        # WARNING: the max_decode_ratio need to be under 448 because
        #  of positional encoding
        dec_out, attn = self.model.forward_decoder(enc_states, memory)
        log_probs = self.softmax(dec_out[:, -1])

        return log_probs, memory, attn

    def change_max_decoding_length(self, min_decode_steps, max_decode_steps):
        """set the minimum/maximum length the decoder can take."""
        return (
            int(self.min_decode_ratio * self.max_length),
            int(self.max_decode_ratio * self.max_length),
        )


class S2STransformerGreedySearch(S2SGreedySearcher):
    """This class implements the greedy decoding
    for Transformer.

    Arguments
    ---------
    modules : list with the following one:
        model : torch.nn.Module
            A TransformerASR model.
        seq_lin : torch.nn.Module
            A linear output layer for the seq2seq model.
    temperature : float
        Temperature factor applied to softmax. It changes the probability
        distribution, being softer when T>1 and sharper with T<1.
    **kwargs
        Arguments to pass to S2SGreedySearcher
    """

    def __init__(self, modules, temperature=1.0, **kwargs):
        super(S2SGreedySearcher, self).__init__(**kwargs)

        self.model = modules[0]
        self.fc = modules[1]
        self.softmax = torch.nn.LogSoftmax(dim=-1)

        self.temperature = temperature

    def reset_mem(self, batch_size, device):
        """Needed to reset the memory during greedy search."""
        return None

    def forward_step(self, inp_tokens, memory, enc_states, enc_lens):
        """Performs a step in the implemented greedy searcher."""
        memory = _update_mem(inp_tokens, memory)
        pred, attn = self.model.decode(memory, enc_states, enc_lens)
        prob_dist = self.softmax(self.fc(pred) / self.temperature)
        return prob_dist[:, -1, :], memory, attn


class S2SWhisperBeamSearch(S2SBeamSearcher):
>>>>>>> d4c9f39e
    """This class implements the beam search decoding
    for Whisper neural nets made by OpenAI in
    https://cdn.openai.com/papers/whisper.pdf.
    Arguments
    ---------
    module : list with the following one:
        model : torch.nn.Module
            A whisper model. It should have a decode() method.
<<<<<<< HEAD
    temperature: float
        The temperature to use during decoding.
    use_kv_cache: bool (default: True)
        Whether to use key-value cache.
    suppress_blank: bool (default: True)
        This will suppress blank outputs.
    suppress_tokens: str or list (default: "-1")
        list of tokens ids (or comma-separated token ids) to suppress
        "-1" will suppress a set of symbols as defined in `model.non_speech_tokens()`
    sample_len: int (default: None)
        Maximum number of tokens to sample.
    prefix: str or list (default: None)
        Prefix to add to the input tokens.
        See: https://github.com/openai/whisper/discussions/117#discussioncomment-3727051
    prompt: str or list (default: None)
        Prompt to add to the input tokens.
        See: https://github.com/openai/whisper/discussions/117#discussioncomment-3727051
=======
        ctc_lin : torch.nn.Module (optional)
            A linear output layer for CTC.
    temperature : float
        Temperature factor applied to softmax. It changes the probability
        distribution, being softer when T>1 and sharper with T<1.
    language_token : int
        The token to use for language.
    bos_token : int
        The token to use for beginning of sentence.
    task_token : int
        The token to use for task.
    timestamp_token : int
        The token to use for timestamp.
    max_length : int
        The maximum decoding steps to perform.
        The Whisper model has a maximum length of 448.
>>>>>>> d4c9f39e
    **kwargs
        see S2SBeamSearcher, arguments are directly passed.
    """

    def __init__(
        self,
        module,
        temperature=1.0,
        use_kv_cache=True,
        suppress_blank=True,
        suppress_tokens="-1",
        sample_len=None,
        prefix=None,
        prompt=None,
        **kwargs,
    ):
        super().__init__(
            bos_index=module[0].bos, eos_index=module[0].eos, **kwargs,
        )

        self.model = module[0]
        self.temperature = temperature
        self.use_kv_cache = use_kv_cache
        self.kv_cache = None
        self.suppress_blank = suppress_blank
        self.suppress_tokens = suppress_tokens

        self.prefix = prefix
        self.prompt = prompt

        self.max_attn_tokens = self.model.model.decoder.config.max_length
        self.sample_len = sample_len or self.max_attn_tokens // 2

        self.initial_tokens = self._get_initial_tokens()
        self.sample_begin: int = len(self.initial_tokens)
        self.eos_index: int = self.model.eos
        self.bos_index: int = self.initial_tokens[-1]

        self.no_speech_probs = None
        self.lang_tokens = None

    def set_lang_tokens(self, lang_tokens):
        """Set the language to be used during decoding."""
        self.lang_tokens = lang_tokens

    def set_task(self, task):
        """Set the task to be used during decoding."""
        self.model.set_task(task)
        self.initial_tokens = self._get_initial_tokens()
        self.sample_begin: int = len(self.initial_tokens)
        self.bos_index: int = self.initial_tokens[-1]

    def set_prompt(self, prompt):
        """Set the prompt to be used during decoding."""
        self.prompt = prompt
        self.initial_tokens = self._get_initial_tokens()
        self.sample_begin: int = len(self.initial_tokens)
        self.bos_index: int = self.initial_tokens[-1]

    @cached_property
    def get_tokens_to_suppress(self):
        """Get the tokens to suppress during decoding if self.config.suppress_tokens is None."""
        suppress_tokens = self.suppress_tokens

        if isinstance(suppress_tokens, str):
            suppress_tokens = [int(t) for t in suppress_tokens.split(",")]

        if -1 in suppress_tokens:
            suppress_tokens = [t for t in suppress_tokens if t >= 0]
            suppress_tokens.extend(self.model.non_speech_tokens)
        elif suppress_tokens is None or len(suppress_tokens) == 0:
            suppress_tokens = []  # interpret empty string as an empty list
        else:
            assert isinstance(
                suppress_tokens, list
            ), "suppress_tokens must be a list"

        suppress_tokens.extend(
            [
                self.model.transcribe,
                self.model.translate,
                self.model.bos,
                self.model.bos_prev,
                self.model.bos_lm,
            ]
        )

        return tuple(sorted(set(suppress_tokens)))

    def _get_initial_tokens(self):
        """Get the initial tokens to be used during decoding."""
        tokens = self.model.tokenizer.prefix_tokens
        prefix = self.prefix
        prompt = self.prompt
        if prefix:
            prefix_tokens = (
                self.model.tokenizer.encode(
                    " " + prefix.strip(), add_special_tokens=False
                )
                if isinstance(prefix, str)
                else prefix
            )
            if self.sample_len is not None:
                max_prefix_len = self.max_attn_tokens // 2 - self.sample_len
                prefix_tokens = prefix_tokens[-max_prefix_len:]
            tokens = tokens + prefix_tokens

        if prompt:
            prompt_tokens = (
                self.model.tokenizer.encode(
                    " " + prompt.strip(), add_special_tokens=False
                )
                if isinstance(prompt, str)
                else prompt
            )
            tokens = (
                [self.model.bos_prev]
                + prompt_tokens[-(self.max_attn_tokens // 2 - 1) :]
                + tokens
            )
        return tuple(tokens)

    def reset_mem(self, batch_size, device):
        """This method set the first tokens to be decoder_input_tokens during search."""
        # reset KV cache
        if self.use_kv_cache:
            self.kv_cache = None

        self.no_speech_probs = [torch.nan] * batch_size
        memory_tokens = self.initial_tokens[
            :-1
        ]  # the last token will be used as
        # the first input token
        mem = torch.tensor([memory_tokens] * batch_size).to(device)
        if self.lang_tokens is not None:
            mem[
                :, self.initial_tokens.index(self.model.bos) + 1
            ] = self.lang_tokens
            # after using it, reset it.
            self.lang_token = None
        return mem

    def permute_mem(self, memory, index):
        """Permutes the memory."""
        memory = torch.index_select(memory, dim=0, index=index)
        # if using kv_cache, we need to permute the kv_cache as well
        if self.use_kv_cache:
            self.kv_cache = self._reorder_cache(self.kv_cache, index)
        return memory

    def _reorder_cache(self, past_key_values, beam_idx):
        """Reorder the key-value cache."""
        reordered_past = ()
        for layer_past in past_key_values:
            reordered_past += (
                tuple(
                    past_state.index_select(0, beam_idx)
                    for past_state in layer_past
                ),
            )
        return reordered_past

    def set_n_out(self):
        """set the number of output tokens."""
        return self.model.model.decoder.embed_tokens.weight.shape[0]

    def forward_step(self, inp_tokens, memory, enc_states, enc_lens):
        """Performs a step in the implemented beamsearcher."""
<<<<<<< HEAD
        tokens = _update_mem(inp_tokens, memory)

        logits, attn, kv = self.model.forward_decoder(
            enc_states, tokens, past_key_values=self.kv_cache
        )

        if tokens.shape[1] == self.sample_begin:
            probs_at_bos = (
                logits[:, self.initial_tokens.index(self.model.bos)]
                .float()
                .softmax(dim=-1)
            )
            self.no_speech_probs = probs_at_bos[
                :, self.model.no_speech
            ].tolist()

        logits = logits[:, -1]

        if self.use_kv_cache:
            self.kv_cache = kv

        if self.suppress_blank:
            if tokens.shape[1] == self.sample_begin:
                logits[
                    :,
                    self.model.tokenizer.encode(" ", add_special_tokens=False)
                    + [self.eos_index],
                ] = -torch.inf

        if self.suppress_tokens:
            if self.model.config.suppress_tokens is None:
                tokens_to_suppress = self.get_tokens_to_suppress
            else:
                tokens_to_suppress = self.model.get_suppress_tokens
            logits[:, list(tokens_to_suppress)] = -torch.inf

        log_probs = F.log_softmax(logits.float(), dim=-1) / self.temperature

        return log_probs, tokens, attn

    def _check_end_condition(self, alived_hyps):
        """This method checks if the max length is reached."""
        return (
            alived_hyps.alived_seq.shape[1]
            >= self.max_attn_tokens - self.sample_begin
        )
=======
        memory = _update_mem(inp_tokens, memory)
        (dec_out, attn) = self.model.forward_decoder(enc_states, memory)
        log_probs = self.softmax(dec_out[:, -1] / self.temperature)
        return log_probs, memory, attn
>>>>>>> d4c9f39e


class S2SHFTextBasedBeamSearcher(S2STransformerBeamSearcher):
    """This class implements the beam search decoding
    for the text-based HF seq2seq models, such as mBART or NLLB.
    It is NOT significantly different from S2STransformerBeamSearcher.
    This is why it inherits S2STransformerBeamSearcher.
    The main difference might arise when one wishes to use directly
    the lm_head of the text-based HF model rather than making a new
    projection layer (self.fc = None).

    Arguments
    ---------
    modules : list with the following one:
        model : torch.nn.Module
            A Transformer model.
        seq_lin : torch.nn.Module
            A linear output layer.
            Normally set to None for this usecase.
    vocab_size : int
        The dimension of the lm_head.
    **kwargs
        Arguments to pass to S2SBeamSearcher
    """

    def __init__(self, modules, vocab_size, **kwargs):
        super(S2SHFTextBasedBeamSearcher, self).__init__(modules, **kwargs)
        self.vocab_size = vocab_size

    def forward_step(self, inp_tokens, memory, enc_states, enc_lens):
        """Performs a step in the implemented beamsearcher."""
        memory = _update_mem(inp_tokens, memory)
        pred, attn = self.model.decode(memory, enc_states, enc_lens)
        if self.fc is not None:
            pred = self.fc(pred)
        prob_dist = self.softmax(pred / self.temperature)
        return prob_dist[:, -1, :], memory, attn

    def set_n_out(self):
        """set the number of output tokens."""
        return self.vocab_size<|MERGE_RESOLUTION|>--- conflicted
+++ resolved
@@ -328,7 +328,10 @@
     """
 
     def __init__(
-        self, modules, temperature=0.0, **kwargs,
+        self,
+        modules,
+        temperature=0.0,
+        **kwargs,
     ):
         super(S2SGreedySearcher, self).__init__(**kwargs)
 
@@ -393,7 +396,9 @@
         **kwargs,
     ):
         super().__init__(
-            bos_index=model.bos, eos_index=model.eos, **kwargs,
+            bos_index=model.bos,
+            eos_index=model.eos,
+            **kwargs,
         )
         self.model = model
         self.temperature = temperature
@@ -511,9 +516,9 @@
         # the first input token
         mem = torch.tensor([memory_tokens] * batch_size).to(device)
         if self.lang_tokens is not None:
-            mem[
-                :, self.initial_tokens.index(self.model.bos) + 1
-            ] = self.lang_tokens
+            mem[:, self.initial_tokens.index(self.model.bos) + 1] = (
+                self.lang_tokens
+            )
             # after using it, reset it.
             self.lang_token = None
         return mem
@@ -692,13 +697,8 @@
         max_attn_shift=60,
         minus_inf=-1e20,
     ):
-<<<<<<< HEAD
-        super(S2SBeamSearcher, self).__init__(
-            bos_index, eos_index, min_decode_ratio, max_decode_ratio,
-=======
         super().__init__(
             bos_index, eos_index, min_decode_ratio, max_decode_ratio
->>>>>>> d4c9f39e
         )
         self.beam_size = beam_size
         self.scorer = scorer
@@ -1623,18 +1623,13 @@
                 step,
             )
 
-<<<<<<< HEAD
             if self._check_end_condition(alived_hyps):
                 break
 
-        finals_hyps_and_log_probs_scores = self._fill_alived_hyps_with_eos_token(
-            alived_hyps, eos_hyps_and_log_probs_scores, scores,
-=======
         finals_hyps_and_log_probs_scores = (
             self._fill_alived_hyps_with_eos_token(
                 alived_hyps, eos_hyps_and_log_probs_scores, scores
             )
->>>>>>> d4c9f39e
         )
 
         (
@@ -1737,15 +1732,8 @@
     >>> hyps, _, _, _ = searcher(enc, wav_len)
     """
 
-<<<<<<< HEAD
-    def __init__(
-        self, embedding, decoder, linear, temperature=1.0, **kwargs,
-    ):
-        super(S2SRNNBeamSearcher, self).__init__(**kwargs)
-=======
     def __init__(self, embedding, decoder, linear, temperature=1.0, **kwargs):
         super().__init__(**kwargs)
->>>>>>> d4c9f39e
         self.emb = embedding
         self.dec = decoder
         self.fc = linear
@@ -1842,15 +1830,8 @@
     >>> hyps, _, _, _  = searcher(enc, torch.ones(batch_size))
     """
 
-<<<<<<< HEAD
-    def __init__(
-        self, modules, temperature=1.0, **kwargs,
-    ):
-        super(S2STransformerBeamSearcher, self).__init__(**kwargs)
-=======
     def __init__(self, modules, temperature=1.0, **kwargs):
         super().__init__(**kwargs)
->>>>>>> d4c9f39e
 
         self.model = modules[0]
         self.fc = modules[1]
@@ -1875,160 +1856,7 @@
         return prob_dist[:, -1, :], memory, attn
 
 
-<<<<<<< HEAD
 class S2SWhisperBeamSearcher(S2SBeamSearcher):
-=======
-class S2SWhisperGreedySearch(S2SGreedySearcher):
-    """
-    This class implements the greedy decoding
-    for Whisper neural nets made by OpenAI in
-    https://cdn.openai.com/papers/whisper.pdf.
-
-    Arguments
-    ---------
-    model : HuggingFaceWhisper
-        The Whisper model.
-    language_token : int
-        The language token to be used for the decoder input.
-    bos_token : int
-        The beginning of sentence token to be used for the decoder input.
-    task_token : int
-        The task token to be used for the decoder input.
-    timestamp_token : int
-        The timestamp token to be used for the decoder input.
-    max_length : int
-        The maximum decoding steps to perform.
-        The Whisper model has a maximum length of 448.
-    **kwargs
-        see S2SBaseSearcher, arguments are directly passed.
-    """
-
-    def __init__(
-        self,
-        model,
-        language_token=50259,
-        bos_token=50258,
-        task_token=50359,
-        timestamp_token=50363,
-        max_length=448,
-        **kwargs,
-    ):
-        super().__init__(**kwargs)
-        self.model = model
-        self.softmax = torch.nn.LogSoftmax(dim=-1)
-        self.decoder_input_tokens = None
-        self.language_token = language_token  # default language is english
-        self.bos_token = bos_token  # always this value
-        self.task_token = task_token  # default task is transcribe
-        self.timestamp_token = timestamp_token  # default is notimestamp
-        self.max_length = max_length - 3  # 3 tokens are added to the input
-
-    def set_language_token(self, language_token):
-        """set the language token to be used for the decoder input."""
-        self.language_token = language_token
-
-    def set_bos_token(self, bos_token):
-        """set the bos token to be used for the decoder input."""
-        self.bos_token = bos_token
-
-    def set_task_token(self, task_token):
-        """set the task token to be used for the decoder input."""
-        self.task_token = task_token
-
-    def set_timestamp_token(self, timestamp_token):
-        """set the timestamp token to be used for the decoder input."""
-        self.timestamp_token = timestamp_token
-        # need to reset bos_index too as timestamp_token is the first
-        # inp_token and need to be the first so that the first input gave
-        # to the model is [bos, language, task, timestamp] (order matters).
-        self.bos_index = self.timestamp_token
-
-    def set_decoder_input_tokens(self, decoder_input_tokens):
-        """decoder_input_tokens are the tokens used as input to the decoder.
-        They are directly taken from the tokenizer.prefix_tokens attribute.
-        decoder_input_tokens = [bos_token, language_token, task_token, timestamp_token]
-        """
-        self.set_bos_token(decoder_input_tokens[0])
-        self.set_language_token(decoder_input_tokens[1])
-        self.set_task_token(decoder_input_tokens[2])
-        self.set_timestamp_token(decoder_input_tokens[3])
-
-        # bos will be timestamp in our case.
-        self.decoder_input_tokens = [
-            self.bos_token,
-            self.language_token,
-            self.task_token,
-        ]
-
-    def reset_mem(self, batch_size, device):
-        """This method set the first tokens to be decoder_input_tokens during search."""
-        return torch.tensor([self.decoder_input_tokens] * batch_size).to(device)
-
-    def permute_mem(self, memory, index):
-        """Memory permutation during beamsearch."""
-        memory = torch.index_select(memory, dim=0, index=index)
-        return memory
-
-    def forward_step(self, inp_tokens, memory, enc_states, enc_lens):
-        """Performs a step in the implemented beamsearcher."""
-        memory = _update_mem(inp_tokens, memory)
-
-        # WARNING: the max_decode_ratio need to be under 448 because
-        #  of positional encoding
-        dec_out, attn = self.model.forward_decoder(enc_states, memory)
-        log_probs = self.softmax(dec_out[:, -1])
-
-        return log_probs, memory, attn
-
-    def change_max_decoding_length(self, min_decode_steps, max_decode_steps):
-        """set the minimum/maximum length the decoder can take."""
-        return (
-            int(self.min_decode_ratio * self.max_length),
-            int(self.max_decode_ratio * self.max_length),
-        )
-
-
-class S2STransformerGreedySearch(S2SGreedySearcher):
-    """This class implements the greedy decoding
-    for Transformer.
-
-    Arguments
-    ---------
-    modules : list with the following one:
-        model : torch.nn.Module
-            A TransformerASR model.
-        seq_lin : torch.nn.Module
-            A linear output layer for the seq2seq model.
-    temperature : float
-        Temperature factor applied to softmax. It changes the probability
-        distribution, being softer when T>1 and sharper with T<1.
-    **kwargs
-        Arguments to pass to S2SGreedySearcher
-    """
-
-    def __init__(self, modules, temperature=1.0, **kwargs):
-        super(S2SGreedySearcher, self).__init__(**kwargs)
-
-        self.model = modules[0]
-        self.fc = modules[1]
-        self.softmax = torch.nn.LogSoftmax(dim=-1)
-
-        self.temperature = temperature
-
-    def reset_mem(self, batch_size, device):
-        """Needed to reset the memory during greedy search."""
-        return None
-
-    def forward_step(self, inp_tokens, memory, enc_states, enc_lens):
-        """Performs a step in the implemented greedy searcher."""
-        memory = _update_mem(inp_tokens, memory)
-        pred, attn = self.model.decode(memory, enc_states, enc_lens)
-        prob_dist = self.softmax(self.fc(pred) / self.temperature)
-        return prob_dist[:, -1, :], memory, attn
-
-
-class S2SWhisperBeamSearch(S2SBeamSearcher):
->>>>>>> d4c9f39e
     """This class implements the beam search decoding
     for Whisper neural nets made by OpenAI in
     https://cdn.openai.com/papers/whisper.pdf.
@@ -2037,7 +1865,6 @@
     module : list with the following one:
         model : torch.nn.Module
             A whisper model. It should have a decode() method.
-<<<<<<< HEAD
     temperature: float
         The temperature to use during decoding.
     use_kv_cache: bool (default: True)
@@ -2055,24 +1882,6 @@
     prompt: str or list (default: None)
         Prompt to add to the input tokens.
         See: https://github.com/openai/whisper/discussions/117#discussioncomment-3727051
-=======
-        ctc_lin : torch.nn.Module (optional)
-            A linear output layer for CTC.
-    temperature : float
-        Temperature factor applied to softmax. It changes the probability
-        distribution, being softer when T>1 and sharper with T<1.
-    language_token : int
-        The token to use for language.
-    bos_token : int
-        The token to use for beginning of sentence.
-    task_token : int
-        The token to use for task.
-    timestamp_token : int
-        The token to use for timestamp.
-    max_length : int
-        The maximum decoding steps to perform.
-        The Whisper model has a maximum length of 448.
->>>>>>> d4c9f39e
     **kwargs
         see S2SBeamSearcher, arguments are directly passed.
     """
@@ -2090,7 +1899,9 @@
         **kwargs,
     ):
         super().__init__(
-            bos_index=module[0].bos, eos_index=module[0].eos, **kwargs,
+            bos_index=module[0].bos,
+            eos_index=module[0].eos,
+            **kwargs,
         )
 
         self.model = module[0]
@@ -2208,9 +2019,9 @@
         # the first input token
         mem = torch.tensor([memory_tokens] * batch_size).to(device)
         if self.lang_tokens is not None:
-            mem[
-                :, self.initial_tokens.index(self.model.bos) + 1
-            ] = self.lang_tokens
+            mem[:, self.initial_tokens.index(self.model.bos) + 1] = (
+                self.lang_tokens
+            )
             # after using it, reset it.
             self.lang_token = None
         return mem
@@ -2241,7 +2052,6 @@
 
     def forward_step(self, inp_tokens, memory, enc_states, enc_lens):
         """Performs a step in the implemented beamsearcher."""
-<<<<<<< HEAD
         tokens = _update_mem(inp_tokens, memory)
 
         logits, attn, kv = self.model.forward_decoder(
@@ -2288,12 +2098,6 @@
             alived_hyps.alived_seq.shape[1]
             >= self.max_attn_tokens - self.sample_begin
         )
-=======
-        memory = _update_mem(inp_tokens, memory)
-        (dec_out, attn) = self.model.forward_decoder(enc_states, memory)
-        log_probs = self.softmax(dec_out[:, -1] / self.temperature)
-        return log_probs, memory, attn
->>>>>>> d4c9f39e
 
 
 class S2SHFTextBasedBeamSearcher(S2STransformerBeamSearcher):
