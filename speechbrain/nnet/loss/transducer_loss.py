"""
Transducer loss implementation (depends on numba)

Authors
 * Abdelwahab Heba 2020
"""

import torch
from torch.autograd import Function
from torch.nn import Module

try:
    from numba import cuda
except ImportError:
    err_msg = "The optional dependency Numba is needed to use this module\n"
    err_msg += "Cannot import numba. To use Transducer loss\n"
    err_msg += "Please follow the instructions below\n"
    err_msg += "=============================\n"
    err_msg += "If you use your localhost:\n"
    err_msg += "pip install numba\n"
    err_msg += "export NUMBAPRO_LIBDEVICE='/usr/local/cuda/nvvm/libdevice/' \n"
    err_msg += "export NUMBAPRO_NVVM='/usr/local/cuda/nvvm/lib64/libnvvm.so' \n"
    err_msg += "================================ \n"
    err_msg += "If you use conda:\n"
    err_msg += "conda install numba cudatoolkit=9.0"
    raise ImportError(err_msg)

import math


@cuda.jit(
    "(float32[:,:,:,:], int32[:,:], float32[:,:,:], float32[:], int32[:], int32[:], int32, int32[:,:])"
)
def cu_kernel_forward(log_probs, labels, alpha, log_p, T, U, blank, lock):
    """
    Compute forward pass for the forward-backward algorithm using Numba cuda kernel.
    Sequence Transduction with naive implementation : https://arxiv.org/pdf/1211.3711.pdf

    Arguments
    ---------
    log_probs : tensor
        4D Tensor of (batch x TimeLength x LabelLength x outputDim) from the Transducer network.
    labels : tensor
        2D Tensor of (batch x MaxSeqLabelLength) containing targets of the batch with zero padding.
    alpha : tensor
        3D Tensor of (batch x TimeLength x LabelLength) for forward computation.
    log_p : tensor
        1D Tensor of (batch) for forward cost computation.
    T : tensor
        1D Tensor of (batch) containing TimeLength of each target.
    U : tensor
        1D Tensor of (batch) containing LabelLength of each target.
    blank : int
        Blank indice.
    lock : tensor
        2D Tensor of (batch x LabelLength) containing bool(1-0) lock for parallel computation.
    """

    # parallelize the forward algorithm over batch and target length dim
    b = cuda.blockIdx.x
    u = cuda.threadIdx.x
    t = 0
    if u <= U[b]:
        # for each (B,U) Thread
        # wait the unlock of the previous computation of Alpha[b,U-1,:]
        # Do the computation over the whole Time sequence on alpha[B,U,:]
        # and then unlock the target U+1 for computation
        while t < T[b]:
            if u == 0:
                if t > 0:
                    alpha[b, t, 0] = (
                        alpha[b, t - 1, 0] + log_probs[b, t - 1, 0, blank]
                    )
                cuda.atomic.add(lock, (b, u + 1), -1)
                t += 1
            else:
                if cuda.atomic.add(lock, (b, u), 0) < 0:
                    if t == 0:
                        alpha[b, 0, u] = (
                            alpha[b, 0, u - 1]
                            + log_probs[b, 0, u - 1, labels[b, u - 1]]
                        )
                    else:
                        # compute emission prob
                        emit = (
                            alpha[b, t, u - 1]
                            + log_probs[b, t, u - 1, labels[b, u - 1]]
                        )
                        # compute no_emission prob
                        no_emit = (
                            alpha[b, t - 1, u] + log_probs[b, t - 1, u, blank]
                        )
                        # do logsumexp between log_emit and log_no_emit
                        alpha[b, t, u] = max(no_emit, emit) + math.log1p(
                            math.exp(-abs(no_emit - emit))
                        )
                    if u < U[b]:
                        cuda.atomic.add(lock, (b, u + 1), -1)
                    cuda.atomic.add(lock, (b, u), 1)
                    t += 1
        if u == U[b]:
            # for each thread b (utterance)
            # normalize the loss over time
            log_p[b] = (
                alpha[b, T[b] - 1, U[b]] + log_probs[b, T[b] - 1, U[b], blank]
            ) / T[b]


@cuda.jit(
    "(float32[:,:,:,:], int32[:,:], float32[:,:,:], float32[:], int32[:], int32[:], int32, int32[:,:])"
)
def cu_kernel_backward(log_probs, labels, beta, log_p, T, U, blank, lock):
    """
    Compute backward pass for the forward-backward algorithm using Numba cuda kernel.
    Sequence Transduction with naive implementation : https://arxiv.org/pdf/1211.3711.pdf

    Arguments
    ---------
    log_probs : tensor
        4D Tensor of (batch x TimeLength x LabelLength x outputDim) from the Transducer network.
    labels : tensor
        2D Tensor of (batch x MaxSeqLabelLength) containing targets of the batch with zero padding.
    beta : tensor
        3D Tensor of (batch x TimeLength x LabelLength) for backward computation.
    log_p : tensor
        1D Tensor of (batch) for backward cost computation.
    T : tensor
        1D Tensor of (batch) containing TimeLength of each target.
    U : tensor
        1D Tensor of (batch) containing LabelLength of each target.
    blank : int
        Blank indice.
    lock : tensor
        2D Tensor of (batch x LabelLength) containing bool(1-0) lock for parallel computation.
    """
    # parallelize the forward algorithm over batch and target length dim
    b = cuda.blockIdx.x
    u = cuda.threadIdx.x
    t = T[b] - 1
    if u <= U[b]:
        # for each (B,U) Thread
        # wait the unlock of the next computation of beta[b,U+1,:]
        # Do the computation over the whole Time sequence on beta[B,U,:]
        # and then unlock the target U-1 for computation
        while t >= 0:
            if u == U[b]:
                if t == T[b] - 1:
                    beta[b, t, u] = log_probs[b, t, u, blank]
                else:
                    beta[b, t, u] = (
                        beta[b, t + 1, u] + log_probs[b, t, u, blank]
                    )
                cuda.atomic.add(lock, (b, u - 1), -1)
                t -= 1
            else:
                if cuda.atomic.add(lock, (b, u), 0) < 0:
                    if t == T[b] - 1:
                        # do logsumexp between log_emit and log_no_emit
                        beta[b, t, u] = (
                            beta[b, t, u + 1] + log_probs[b, t, u, labels[b, u]]
                        )
                    else:
                        # compute emission prob
                        emit = (
                            beta[b, t, u + 1] + log_probs[b, t, u, labels[b, u]]
                        )
                        # compute no_emission prob
                        no_emit = beta[b, t + 1, u] + log_probs[b, t, u, blank]
                        # do logsumexp between log_emit and log_no_emit
                        beta[b, t, u] = max(no_emit, emit) + math.log1p(
                            math.exp(-abs(no_emit - emit))
                        )
                    if u > 0:
                        cuda.atomic.add(lock, (b, u - 1), -1)
                    cuda.atomic.add(lock, (b, u), 1)
                    t -= 1
    if u == 0:
        # for each thread b (utterance)
        # normalize the loss over time
        log_p[b] = beta[b, 0, 0] / T[b]


@cuda.jit(
    "(float32[:,:,:,:], int32[:,:],float32[:,:,:], float32[:,:,:], float32[:,:,:,:], int32[:], int32[:], int32)"
)
def cu_kernel_compute_grad(log_probs, labels, alpha, beta, grads, T, U, blank):
    """
    Compute gradient for the forward-backward algorithm using Numba cuda kernel.
    Sequence Transduction with naive implementation : https://arxiv.org/pdf/1211.3711.pdf

    Arguments
    ---------
    log_probs : tensor
        4D Tensor of (batch x TimeLength x LabelLength x outputDim) from the Transducer network.
    labels : tensor
        2D Tensor of (batch x MaxSeqLabelLength) containing targets of the batch with zero padding.
    beta : tensor
        3D Tensor of (batch x TimeLength x LabelLength) for backward computation.
    log_p : tensor
        1D Tensor of (batch) for backward cost computation.
    T : tensor
        1D Tensor of (batch) containing TimeLength of each target.
    U : tensor
        1D Tensor of (batch) containing LabelLength of each target.
    blank : int
        Blank indice.
    lock : int
        2D Tensor of (batch x LabelLength) containing bool(1-0) lock for parallel computation.
    """
    # parallelize the gradient computation over batch and timeseq length dim
    t = cuda.blockIdx.x
    b = cuda.threadIdx.x
    if t < T[b]:
        # compute the gradient for no_emit prob
        if t == 0:
            grads[b, T[b] - 1, U[b], blank] = -math.exp(
                alpha[b, T[b] - 1, U[b]]
                + log_probs[b, T[b] - 1, U[b], blank]
                - beta[b, 0, 0]
            )

        if t < T[b] - 1:
            for u in range(U[b] + 1):
                grads[b, t, u, blank] = alpha[b, t, u] + beta[b, t + 1, u]
                grads[b, t, u, blank] = -math.exp(
                    grads[b, t, u, blank]
                    + log_probs[b, t, u, blank]
                    - beta[b, 0, 0]
                )
        # compute the gradient for emit prob
        for u, l in enumerate(labels[b]):
            if u < U[b]:
                grads[b, t, u, l] = alpha[b, t, u] + beta[b, t, u + 1]
                grads[b, t, u, l] = -math.exp(
                    grads[b, t, u, l] + log_probs[b, t, u, l] - beta[b, 0, 0]
                )


class Transducer(Function):
    """
    This class implements the Transducer loss computation with forward-backward algorithm
    Sequence Transduction with naive implementation : https://arxiv.org/pdf/1211.3711.pdf

    This class use torch.autograd.Function. In fact of using the forward-backward algorithm,
    we need to compute the gradient manually.

    This class can't be instantiated, please refer to TransducerLoss class

    It is also possible to use this class directly by using Transducer.apply
    """

    @staticmethod
    def forward(ctx, log_probs, labels, T, U, blank, reduction):
        """Computes the transducer loss."""
        log_probs = log_probs.detach()
        B, maxT, maxU, A = log_probs.shape
        grads = torch.zeros(
            (B, maxT, maxU, A), dtype=torch.float32, device=log_probs.device
        )
        alpha = torch.zeros((B, maxT, maxU), device=log_probs.device)
        beta = torch.zeros((B, maxT, maxU), device=log_probs.device)
        lock = torch.zeros(
            (B, maxU), dtype=torch.int32, device=log_probs.device
        )
        log_p_alpha = torch.zeros((B,), device=log_probs.device)
        log_p_beta = torch.zeros((B,), device=log_probs.device)
        cu_kernel_forward[B, maxU](
            log_probs, labels, alpha, log_p_alpha, T, U, blank, lock,
        )
        lock = lock * 0
        cu_kernel_backward[B, maxU](
            log_probs, labels, beta, log_p_beta, T, U, blank, lock
        )
        cu_kernel_compute_grad[maxT, B](
            log_probs, labels, alpha, beta, grads, T, U, blank
        )
        ctx.grads = grads
        del alpha, beta, lock, log_p_beta, T, U, log_probs, labels
        torch.cuda.empty_cache()
        if reduction == "mean":
            return -log_p_alpha.mean()
        elif reduction == "sum":
            return sum(-log_p_alpha)
        elif reduction == "none":
            return -log_p_alpha
        else:
            raise Exception("Unexpected reduction {}".format(reduction))

    @staticmethod
    def backward(ctx, grad_output):
        """Backward computations for the transducer loss."""
        grad_output = grad_output.view(-1, 1, 1, 1).to(ctx.grads)
        return ctx.grads.mul_(grad_output), None, None, None, None, None, None


class TransducerLoss(Module):
    """
    This class implements the Transduce loss computation with forward-backward algorithm.
    Sequence Transduction with naive implementation : https://arxiv.org/pdf/1211.3711.pdf

    The TranducerLoss(nn.Module) use Transducer(autograd.Function)
    to compute the forward-backward loss and gradients.

    Input tensors must be on a cuda device.

    Example
    -------
    >>> import torch
    >>> loss = TransducerLoss(blank=0)
    >>> logits = torch.randn((1,2,3,5)).cuda().requires_grad_()
    >>> labels = torch.Tensor([[1,2]]).cuda().int()
    >>> act_length = torch.Tensor([2]).cuda().int()
    >>> # U = label_length+1
    >>> label_length = torch.Tensor([2]).cuda().int()
    >>> l = loss(logits, labels, act_length, label_length)
    >>> l.backward()
    """

    def __init__(self, blank=0, reduction="mean"):
        super(TransducerLoss, self).__init__()
        self.blank = blank
        self.reduction = reduction
        self.loss = Transducer.apply
        try:
            cuda.cuda_paths
        except ImportError:
            err_msg = "cannot import numba. To use Transducer loss\n"
            err_msg += "=============================\n"
            err_msg += "If you use your localhost:\n"
            err_msg += "pip install numba\n"
            err_msg += (
                "export NUMBAPRO_LIBDEVICE='/usr/local/cuda/nvvm/libdevice/' \n"
            )
            err_msg += "export NUMBAPRO_NVVM='/usr/local/cuda/nvvm/lib64/libnvvm.so' \n"
            err_msg += "================================ \n"
            err_msg += "If you use conda:\n"
            err_msg += "conda install numba cudatoolkit=XX (XX is your cuda toolkit version)"
            raise ImportError(err_msg)

    def forward(self, logits, labels, T, U):
        """Computes the transducer loss."""
        # Transducer.apply function take log_probs tensor.
<<<<<<< HEAD
        if logits.device == labels.device == T.device == U.device == "cuda":
            log_probs = logits.log_softmax(-1)
            return self.loss(
                log_probs, labels, T, U, self.blank, self.reduction
            )
        else:
            raise ValueError(
                f"Found inputs tensors to be on {[logits.device, labels.device, T.device, U.device]} while needed to be on a 'cuda' device to use the transducer loss."
            )
=======
        log_probs = logits.log_softmax(-1)
        return self.loss(log_probs, labels, T, U, self.blank, self.reduction)
>>>>>>> 479144c2
<|MERGE_RESOLUTION|>--- conflicted
+++ resolved
@@ -340,17 +340,5 @@
     def forward(self, logits, labels, T, U):
         """Computes the transducer loss."""
         # Transducer.apply function take log_probs tensor.
-<<<<<<< HEAD
-        if logits.device == labels.device == T.device == U.device == "cuda":
-            log_probs = logits.log_softmax(-1)
-            return self.loss(
-                log_probs, labels, T, U, self.blank, self.reduction
-            )
-        else:
-            raise ValueError(
-                f"Found inputs tensors to be on {[logits.device, labels.device, T.device, U.device]} while needed to be on a 'cuda' device to use the transducer loss."
-            )
-=======
         log_probs = logits.log_softmax(-1)
-        return self.loss(log_probs, labels, T, U, self.blank, self.reduction)
->>>>>>> 479144c2
+        return self.loss(log_probs, labels, T, U, self.blank, self.reduction)