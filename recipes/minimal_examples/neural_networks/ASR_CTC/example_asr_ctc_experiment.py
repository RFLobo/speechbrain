#!/usr/bin/python
import os
import speechbrain as sb
<<<<<<< HEAD
=======
import torch

from speechbrain.data_io.utils import replace_entries
>>>>>>> 39113a51

# TODO: Replace local placeholder Dataset class
from speechbrain.data_io.datasets import SegmentedDataset

# TODO: Replace ASR Dataset transforms for now no FuncPipeline:
# from placeholders import FuncPipeline
from speechbrain.data_io.data_io import read_wav
from speechbrain.data_io.encoders import TextEncoder

<<<<<<< HEAD
# TODO: Replace ASR Dataset transforms:
from placeholders import torchaudio_load
=======
# from placeholders import split_by_whitespace
# from placeholders import ExampleCategoricalEncoder
# from placeholders import to_int_tensor

# TODO: Replace label dict creation
# from placeholders import ASR_example_label2ind, ASR_example_ind2label
>>>>>>> 39113a51

# TODO: Replace collate fn:
from speechbrain.data_io.dataloader import collate_pad
from speechbrain.data_io.dataloader import SaveableDataLoader


class CTCBrain(sb.Brain):
    def compute_forward(self, x, stage):
<<<<<<< HEAD
        id, wavs, lens = x
=======

        wavs, lens = x["waveforms"]
        # TEMPORARY PATCH:
        lens = torch.Tensor([x[-1] for x in lens]).to(wavs.device)

>>>>>>> 39113a51
        feats = self.hparams.compute_features(wavs)
        feats = self.modules.mean_var_norm(feats, lens)
        x = self.modules.model(feats)
        x = self.modules.lin(x)
        outputs = self.hparams.softmax(x)

        return outputs, lens

<<<<<<< HEAD
    def compute_objectives(self, predictions, targets, stage):
        predictions, lens = predictions
        ids, phns, phn_lens = targets
        loss = self.hparams.compute_cost(predictions, phns, lens, phn_lens)

        if stage != sb.Stage.TRAIN:
            seq = sb.decoders.ctc_greedy_decode(predictions, lens, blank_id=-1)
=======
    def compute_objectives(self, predictions, batch, stage):

        predictions, lens = predictions
        phns, phn_lens = batch["phones"]
        ids = batch["id"]
        # SAME UGLY PATCHES AS BEFORE:
        phn_lens = torch.Tensor([x[-1] for x in phn_lens]).to(
            predictions.device
        )
        loss = self.hparams.compute_cost(predictions, phns, lens, phn_lens)

        if stage != sb.Stage.TRAIN:
            seq = sb.decoders.ctc_greedy_decode(
                predictions, lens, blank_id=self.hparams.blank_index
            )
>>>>>>> 39113a51
            self.per_metrics.append(ids, seq, phns, target_len=phn_lens)

        return loss

    def on_stage_start(self, stage, epoch=None):
        if stage != sb.Stage.TRAIN:
            self.per_metrics = self.hparams.per_stats()

    def on_stage_end(self, stage, stage_loss, epoch=None):
        if stage == sb.Stage.TRAIN:
            self.train_loss = stage_loss

        if stage == sb.Stage.VALID and epoch is not None:
            print("Epoch %d complete" % epoch)
            print("Train loss: %.2f" % self.train_loss)

        if stage != sb.Stage.TRAIN:
            print(stage, "loss: %.2f" % stage_loss)
            print(stage, "PER: %.2f" % self.per_metrics.summarize("error_rate"))


def main():
    experiment_dir = os.path.dirname(os.path.realpath(__file__))
    hparams_file = os.path.join(experiment_dir, "hyperparams.yaml")
    data_folder = "../../../../samples/audio_samples/nn_training_samples"
    data_folder = os.path.realpath(os.path.join(experiment_dir, data_folder))
    with open(hparams_file) as fin:
        # TODO: Data loading back into YAML:
        hparams = sb.yaml.load_extended_yaml(fin)

<<<<<<< HEAD
        # TODO: Convert minimal example CSV to new YAML format
        train_data = ASRMinimalExampleDataset(
            os.path.join(data_folder, "train.csv"),
            audio_transform=torchaudio_load,
            text_transform=hparams["text_transform"],
        )
        valid_data = ASRMinimalExampleDataset(
            os.path.join(data_folder, "dev.csv"),
            audio_transform=torchaudio_load,
            text_transform=hparams["text_transform"],
        )
        test_data = ASRMinimalExampleDataset(
            os.path.join(data_folder, "dev.csv"),
            audio_transform=torchaudio_load,
            text_transform=hparams["text_transform"],
        )

    # Placeholders:
    train_loader = SaveableDataLoader(
        train_data,
        batch_size=hparams["N_batch"],
        collate_fn=ASR_example_collation,
    )
    valid_loader = SaveableDataLoader(
        valid_data, batch_size=1, collate_fn=ASR_example_collation
    )
    test_loader = SaveableDataLoader(
        test_data, batch_size=1, collate_fn=ASR_example_collation
=======
    with open(os.path.join(data_folder, "train.yaml"), "r",) as f:
        train_examples = sb.yaml.load_extended_yaml(f)
    with open(os.path.join(data_folder, "dev.yaml"), "r",) as f:
        dev_examples = sb.yaml.load_extended_yaml(f)
    with open(os.path.join(data_folder, "test.yaml"), "r",) as f:
        test_examples = sb.yaml.load_extended_yaml(f)

    # TODO this can be handled into load_extended yaml in future but requires modifications
    # to core extended yaml overriding functionality.
    replacements_dict = {
        "files": {"DATASET_ROOT": data_folder},
        "alignment_file": {"ALIGNMENTS_ROOT": data_folder},
    }

    replace_entries(train_examples, replacements_dict)  # in place substitution
    replace_entries(dev_examples, replacements_dict)
    replace_entries(test_examples, replacements_dict)

    label_encoder = TextEncoder()
    if not os.path.isfile("/tmp/label_enc.pkl"):
        label_encoder.fit([train_examples, dev_examples], "phones")
        label_encoder.save("/tmp/label_enc.pkl")
    else:
        label_encoder.load("/tmp/label_enc.pkl")
    label_encoder.add_blank(hparams["blank_index"], "<blank>")
    label_encoder.add_unkw(hparams["unknown_index"], "<unknown>")

    # TODO: Convert minimal example CSV to new YAML format
    train_data = SegmentedDataset(
        train_examples,
        ["waveforms", "phones"],
        {"waveforms": read_wav, "phones": label_encoder.encode_int},
    )
    valid_data = SegmentedDataset(
        dev_examples,
        ["waveforms", "phones"],
        {"waveforms": read_wav, "phones": label_encoder.encode_int},
    )
    test_data = SegmentedDataset(
        test_examples,
        ["waveforms", "phones"],
        {"waveforms": read_wav, "phones": label_encoder.encode_int},
    )

    # Placeholders:
    train_loader = SaveableDataLoader(
        train_data, batch_size=hparams["N_batch"], collate_fn=collate_pad,
    )
    valid_loader = SaveableDataLoader(
        valid_data, batch_size=1, collate_fn=collate_pad
    )
    test_loader = SaveableDataLoader(
        test_data, batch_size=1, collate_fn=collate_pad
>>>>>>> 39113a51
    )

    ctc_brain = CTCBrain(hparams["modules"], hparams["opt_class"], hparams)
    ctc_brain.fit(
        range(hparams["N_epochs"]), train_loader, valid_loader,
    )
    ctc_brain.evaluate(test_loader)

    # Check if model overfits for integration test
    assert ctc_brain.train_loss < 3.0


if __name__ == "__main__":
    main()


def test_error():
    main()<|MERGE_RESOLUTION|>--- conflicted
+++ resolved
@@ -1,12 +1,9 @@
 #!/usr/bin/python
 import os
 import speechbrain as sb
-<<<<<<< HEAD
-=======
 import torch
 
 from speechbrain.data_io.utils import replace_entries
->>>>>>> 39113a51
 
 # TODO: Replace local placeholder Dataset class
 from speechbrain.data_io.datasets import SegmentedDataset
@@ -16,17 +13,12 @@
 from speechbrain.data_io.data_io import read_wav
 from speechbrain.data_io.encoders import TextEncoder
 
-<<<<<<< HEAD
-# TODO: Replace ASR Dataset transforms:
-from placeholders import torchaudio_load
-=======
 # from placeholders import split_by_whitespace
 # from placeholders import ExampleCategoricalEncoder
 # from placeholders import to_int_tensor
 
 # TODO: Replace label dict creation
 # from placeholders import ASR_example_label2ind, ASR_example_ind2label
->>>>>>> 39113a51
 
 # TODO: Replace collate fn:
 from speechbrain.data_io.dataloader import collate_pad
@@ -35,15 +27,11 @@
 
 class CTCBrain(sb.Brain):
     def compute_forward(self, x, stage):
-<<<<<<< HEAD
-        id, wavs, lens = x
-=======
 
         wavs, lens = x["waveforms"]
         # TEMPORARY PATCH:
         lens = torch.Tensor([x[-1] for x in lens]).to(wavs.device)
 
->>>>>>> 39113a51
         feats = self.hparams.compute_features(wavs)
         feats = self.modules.mean_var_norm(feats, lens)
         x = self.modules.model(feats)
@@ -52,15 +40,6 @@
 
         return outputs, lens
 
-<<<<<<< HEAD
-    def compute_objectives(self, predictions, targets, stage):
-        predictions, lens = predictions
-        ids, phns, phn_lens = targets
-        loss = self.hparams.compute_cost(predictions, phns, lens, phn_lens)
-
-        if stage != sb.Stage.TRAIN:
-            seq = sb.decoders.ctc_greedy_decode(predictions, lens, blank_id=-1)
-=======
     def compute_objectives(self, predictions, batch, stage):
 
         predictions, lens = predictions
@@ -76,7 +55,6 @@
             seq = sb.decoders.ctc_greedy_decode(
                 predictions, lens, blank_id=self.hparams.blank_index
             )
->>>>>>> 39113a51
             self.per_metrics.append(ids, seq, phns, target_len=phn_lens)
 
         return loss
@@ -107,36 +85,6 @@
         # TODO: Data loading back into YAML:
         hparams = sb.yaml.load_extended_yaml(fin)
 
-<<<<<<< HEAD
-        # TODO: Convert minimal example CSV to new YAML format
-        train_data = ASRMinimalExampleDataset(
-            os.path.join(data_folder, "train.csv"),
-            audio_transform=torchaudio_load,
-            text_transform=hparams["text_transform"],
-        )
-        valid_data = ASRMinimalExampleDataset(
-            os.path.join(data_folder, "dev.csv"),
-            audio_transform=torchaudio_load,
-            text_transform=hparams["text_transform"],
-        )
-        test_data = ASRMinimalExampleDataset(
-            os.path.join(data_folder, "dev.csv"),
-            audio_transform=torchaudio_load,
-            text_transform=hparams["text_transform"],
-        )
-
-    # Placeholders:
-    train_loader = SaveableDataLoader(
-        train_data,
-        batch_size=hparams["N_batch"],
-        collate_fn=ASR_example_collation,
-    )
-    valid_loader = SaveableDataLoader(
-        valid_data, batch_size=1, collate_fn=ASR_example_collation
-    )
-    test_loader = SaveableDataLoader(
-        test_data, batch_size=1, collate_fn=ASR_example_collation
-=======
     with open(os.path.join(data_folder, "train.yaml"), "r",) as f:
         train_examples = sb.yaml.load_extended_yaml(f)
     with open(os.path.join(data_folder, "dev.yaml"), "r",) as f:
@@ -190,7 +138,6 @@
     )
     test_loader = SaveableDataLoader(
         test_data, batch_size=1, collate_fn=collate_pad
->>>>>>> 39113a51
     )
 
     ctc_brain = CTCBrain(hparams["modules"], hparams["opt_class"], hparams)
