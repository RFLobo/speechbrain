--- conflicted
+++ resolved
@@ -377,18 +377,11 @@
     some_string : str
         Any string.
     suffix : str
-<<<<<<< HEAD
-        Suffix to be removed from somestring.
-
-    Returns
-    -------
-    string resulting from suffix removed from somestring, if found, unchanged otherwise
-=======
         Suffix to be removed from some_string.
-    Returns
-    ------
+
+    Returns
+    -------
     string resulting from suffix removed from some_string, if found, unchanged otherwise
->>>>>>> 1c3f8a26
     """
     if some_string.endswith(suffix):
         return some_string[: -1 * len(suffix)]
