--- conflicted
+++ resolved
@@ -13,11 +13,8 @@
 
 import torch
 from esc50_prepare import prepare_esc50
-<<<<<<< HEAD
 from hyperpyyaml import load_hyperpyyaml
-=======
-from wham_prepare import WHAMDataset, combine_batches
->>>>>>> ae00b6c0
+from wham_prepare import prepare_wham, combine_batches
 from train_l2i import dataio_prep
 import matplotlib.pyplot as plt
 
@@ -140,6 +137,8 @@
 
     datasets, _ = dataio_prep(hparams)
 
+    hparams["wham_dataset"] = prepare_wham(hparams)
+
     nmfbrain = NMFBrain(
         modules=hparams["modules"],
         opt_class=hparams["opt_class"],
