--- conflicted
+++ resolved
@@ -14,11 +14,6 @@
 """
 import logging
 import sys
-<<<<<<< HEAD
-import os
-=======
-
->>>>>>> 608d1d59
 import torch
 import torchaudio
 from hyperpyyaml import load_hyperpyyaml
