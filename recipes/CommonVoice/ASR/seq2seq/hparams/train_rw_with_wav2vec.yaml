# ################################
# Model: wav2vec2 + DNN + CTC/Attention
# Augmentation: SpecAugment
# Authors: Titouan Parcollet 2021
# ################################

# Seed needs to be set at top of yaml, before objects with parameters are made
seed: 1234
__set_seed: !!python/object/apply:torch.manual_seed [!ref <seed>]
output_folder: !ref results/wav2vec2_ctcatt_rw/<seed>
test_wer_file: !ref <output_folder>/wer_test.txt
save_folder: !ref <output_folder>/save
train_log: !ref <output_folder>/train_log.txt

# URL for the biggest HuggingFace multilingual w2v2 from XLSR.
wav2vec2_hub: facebook/wav2vec2-large-xlsr-53
wav2vec2_folder: !ref <save_folder>/wav2vec2_checkpoint

# Data files
data_folder: !PLACEHOLDER  # e.g, /localscratch/cv-corpus-5.1-2020-06-22/fr
train_tsv_file: !ref <data_folder>/train.tsv  # Standard CommonVoice .tsv files
dev_tsv_file: !ref <data_folder>/dev.tsv  # Standard CommonVoice .tsv files
test_tsv_file: !ref <data_folder>/test.tsv  # Standard CommonVoice .tsv files
accented_letters: False
language: rw # use 'it' for Italian, 'rw' for Kinyarwanda, 'en' for english
train_csv: !ref <save_folder>/train.csv
valid_csv: !ref <save_folder>/dev.csv
test_csv: !ref <save_folder>/test.csv
skip_prep: False # Skip data preparation

# We remove utterance slonger than 10s in the train/dev/test sets as
# longer sentences certainly correspond to "open microphones".
avoid_if_longer_than: 10.0

# Training parameters
number_of_epochs: 30
number_of_ctc_epochs: 20
lr: 1.0
lr_wav2vec: 0.0001
ctc_weight: 0.3
sorting: ascending
precision: fp32 # bf16, fp16 or fp32
sample_rate: 16000
ckpt_interval_minutes: 30 # save checkpoint every N min


# With data_parallel batch_size is split into N jobs
# With DDP batch_size is multiplied by N jobs
# Must be 6 per GPU to fit 32GB of VRAM
batch_size: 12
test_batch_size: 4

dataloader_options:
    batch_size: !ref <batch_size>
    num_workers: 6
test_dataloader_options:
    batch_size: !ref <test_batch_size>
    num_workers: 6

# BPE parameters
token_type: unigram  # ["unigram", "bpe", "char"]
character_coverage: 1.0

# Model parameters
activation: !name:torch.nn.LeakyReLU
wav2vec_output_dim: 1024
dnn_layers: 2
dnn_neurons: 1024
emb_size: 128
dec_neurons: 1024
dec_hidden_size: !ref <dec_neurons>
dec_attn_dim: !ref <dec_neurons>
freeze_wav2vec: False

# Outputs
output_neurons: 1000  # BPE size, index(blank/eos/bos) = 0

# Decoding parameters
# Be sure that the bos and eos index match with the BPEs ones
blank_index: 0
bos_index: 1
eos_index: 2
min_decode_ratio: 0.0
max_decode_ratio: 1.0
beam_size: 80
eos_threshold: 1.5
using_max_attn_shift: True
max_attn_shift: 140
temperature: 1.50

#
# Functions and classes
#
epoch_counter: !new:speechbrain.utils.epoch_loop.EpochCounter
    limit: !ref <number_of_epochs>

# Speed perturbation
speed_changes: [95, 100, 105]  # List of speed changes for time-stretching

speed_perturb: !new:speechbrain.augment.time_domain.SpeedPerturb
    orig_freq: !ref <sample_rate>
    speeds: !ref <speed_changes>

# Frequency drop: randomly drops a number of frequency bands to zero.
drop_freq_low: 0  # Min frequency band dropout probability
drop_freq_high: 1  # Max frequency band dropout probability
drop_freq_count_low: 1  # Min number of frequency bands to drop
drop_freq_count_high: 3  # Max number of frequency bands to drop
drop_freq_width: 0.05  # Width of frequency bands to drop

drop_freq: !new:speechbrain.augment.time_domain.DropFreq
    drop_freq_low: !ref <drop_freq_low>
    drop_freq_high: !ref <drop_freq_high>
    drop_freq_count_low: !ref <drop_freq_count_low>
    drop_freq_count_high: !ref <drop_freq_count_high>
    drop_freq_width: !ref <drop_freq_width>

# Time drop: randomly drops a number of temporal chunks.
drop_chunk_count_low: 1  # Min number of audio chunks to drop
drop_chunk_count_high: 5  # Max number of audio chunks to drop
drop_chunk_length_low: 1000  # Min length of audio chunks to drop
drop_chunk_length_high: 2000  # Max length of audio chunks to drop

drop_chunk: !new:speechbrain.augment.time_domain.DropChunk
    drop_length_low: !ref <drop_chunk_length_low>
    drop_length_high: !ref <drop_chunk_length_high>
    drop_count_low: !ref <drop_chunk_count_low>
    drop_count_high: !ref <drop_chunk_count_high>

# Augmenter: Combines previously defined augmentations to perform data augmentation
wav_augment: !new:speechbrain.augment.augmenter.Augmenter
    parallel_augment: False
    concat_original: False
    repeat_augment: 1
    shuffle_augmentations: False
    min_augmentations: 3
    max_augmentations: 3
    augment_prob: 1.0
    augmentations: [
        !ref <speed_perturb>,
        !ref <drop_freq>,
        !ref <drop_chunk>]

enc: !new:speechbrain.lobes.models.VanillaNN.VanillaNN
    input_shape: [null, null, !ref <wav2vec_output_dim>]
    activation: !ref <activation>
    dnn_blocks: !ref <dnn_layers>
    dnn_neurons: !ref <dnn_neurons>

<<<<<<< HEAD
wav2vec2: !new:speechbrain.lobes.models.huggingface_transformers.wav2vec.Wav2Vec2
=======
wav2vec2: !new:speechbrain.lobes.models.huggingface_transformers.wav2vec2.Wav2Vec2
>>>>>>> 44dcf3da
    source: !ref <wav2vec2_hub>
    output_norm: True
    freeze: !ref <freeze_wav2vec>
    save_path: !ref <wav2vec2_folder>

#####
# Uncomment this block if you prefer to use a Fairseq pretrained model instead
# of a HuggingFace one. Here, we provide an URL that is obtained from the
# Fairseq github for the multilingual XLSR.
#
#wav2vec2_url: https://dl.fbaipublicfiles.com/fairseq/wav2vec/xlsr_53_56k.pt
#wav2vec2: !new:speechbrain.lobes.models.fairseq_wav2vec.FairseqWav2Vec2
#    pretrained_path: !ref <wav2vec2_url>
#    output_norm: True
#    freeze: False
#    save_path: !ref <save_folder>/wav2vec2_checkpoint/model.pt
#####

emb: !new:speechbrain.nnet.embedding.Embedding
    num_embeddings: !ref <output_neurons>
    embedding_dim: !ref <emb_size>

dec: !new:speechbrain.nnet.RNN.AttentionalRNNDecoder
    enc_dim: !ref <dec_neurons>
    input_size: !ref <emb_size>
    rnn_type: gru
    attn_type: location
    hidden_size: !ref <dec_hidden_size>
    attn_dim: !ref <dec_attn_dim>
    num_layers: 1
    scaling: 1.0
    channels: 10
    kernel_size: 100
    re_init: True
    dropout: 0.15

ctc_lin: !new:speechbrain.nnet.linear.Linear
    input_size: !ref <dnn_neurons>
    n_neurons: !ref <output_neurons>

seq_lin: !new:speechbrain.nnet.linear.Linear
    input_size: !ref <dec_neurons>
    n_neurons: !ref <output_neurons>

log_softmax: !new:speechbrain.nnet.activations.Softmax
    apply_log: True

ctc_cost: !name:speechbrain.nnet.losses.ctc_loss
    blank_index: !ref <blank_index>

seq_cost: !name:speechbrain.nnet.losses.nll_loss
    label_smoothing: 0.1

modules:
    wav2vec2: !ref <wav2vec2>
    enc: !ref <enc>
    emb: !ref <emb>
    dec: !ref <dec>
    ctc_lin: !ref <ctc_lin>
    seq_lin: !ref <seq_lin>

model: !new:torch.nn.ModuleList
    - [!ref <enc>, !ref <emb>, !ref <dec>, !ref <ctc_lin>, !ref <seq_lin>]

model_opt_class: !name:torch.optim.Adadelta
    lr: !ref <lr>
    rho: 0.95
    eps: 1.e-8

wav2vec_opt_class: !name:torch.optim.Adam
    lr: !ref <lr_wav2vec>

lr_annealing_model: !new:speechbrain.nnet.schedulers.NewBobScheduler
    initial_value: !ref <lr>
    improvement_threshold: 0.0025
    annealing_factor: 0.8
    patient: 0

lr_annealing_wav2vec: !new:speechbrain.nnet.schedulers.NewBobScheduler
    initial_value: !ref <lr_wav2vec>
    improvement_threshold: 0.0025
    annealing_factor: 0.9
    patient: 0

beam_searcher: !new:speechbrain.decoders.S2SRNNBeamSearcher
    embedding: !ref <emb>
    decoder: !ref <dec>
    linear: !ref <seq_lin>
    bos_index: !ref <bos_index>
    eos_index: !ref <eos_index>
    min_decode_ratio: !ref <min_decode_ratio>
    max_decode_ratio: !ref <max_decode_ratio>
    beam_size: !ref <beam_size>
    eos_threshold: !ref <eos_threshold>
    using_max_attn_shift: !ref <using_max_attn_shift>
    max_attn_shift: !ref <max_attn_shift>
    temperature: !ref <temperature>

checkpointer: !new:speechbrain.utils.checkpoints.Checkpointer
    checkpoints_dir: !ref <save_folder>
    recoverables:
        wav2vec2: !ref <wav2vec2>
        model: !ref <model>
        scheduler_model: !ref <lr_annealing_model>
        scheduler_wav2vec: !ref <lr_annealing_wav2vec>
        counter: !ref <epoch_counter>

train_logger: !new:speechbrain.utils.train_logger.FileTrainLogger
    save_file: !ref <train_log>

error_rate_computer: !name:speechbrain.utils.metric_stats.ErrorRateStats

cer_computer: !name:speechbrain.utils.metric_stats.ErrorRateStats
    split_tokens: True<|MERGE_RESOLUTION|>--- conflicted
+++ resolved
@@ -147,11 +147,7 @@
     dnn_blocks: !ref <dnn_layers>
     dnn_neurons: !ref <dnn_neurons>
 
-<<<<<<< HEAD
-wav2vec2: !new:speechbrain.lobes.models.huggingface_transformers.wav2vec.Wav2Vec2
-=======
 wav2vec2: !new:speechbrain.lobes.models.huggingface_transformers.wav2vec2.Wav2Vec2
->>>>>>> 44dcf3da
     source: !ref <wav2vec2_hub>
     output_norm: True
     freeze: !ref <freeze_wav2vec>
