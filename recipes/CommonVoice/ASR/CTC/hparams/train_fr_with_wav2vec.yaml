# ################################
# Model: wav2vec2 + DNN + CTC
# Augmentation: SpecAugment
# Authors: Titouan Parcollet 2021
# ################################

# Seed needs to be set at top of yaml, before objects with parameters are made
seed: 1234
__set_seed: !!python/object/apply:torch.manual_seed [!ref <seed>]
output_folder: !ref results/wav2vec2_ctc_fr/<seed>
test_wer_file: !ref <output_folder>/wer_test.txt
save_folder: !ref <output_folder>/save
train_log: !ref <output_folder>/train_log.txt

# URL for the biggest LeBenchmark wav2vec french.
wav2vec2_hub: LeBenchmark/wav2vec2-FR-7K-large
wav2vec2_folder: !ref <save_folder>/wav2vec2_checkpoint

# Data files
data_folder: !PLACEHOLDER  # e.g, /localscratch/cv-corpus-5.1-2020-06-22/fr
train_tsv_file: !ref <data_folder>/train.tsv  # Standard CommonVoice .tsv files
dev_tsv_file: !ref <data_folder>/dev.tsv  # Standard CommonVoice .tsv files
test_tsv_file: !ref <data_folder>/test.tsv  # Standard CommonVoice .tsv files
accented_letters: True
language: fr # use 'it' for Italian, 'rw' for Kinyarwanda, 'en' for english
train_csv: !ref <save_folder>/train.csv
valid_csv: !ref <save_folder>/dev.csv
test_csv: !ref <save_folder>/test.csv
skip_prep: False # Skip data preparation

# We remove utterance slonger than 10s in the train/dev/test sets as
# longer sentences certainly correspond to "open microphones".
avoid_if_longer_than: 10.0

# Training parameters
number_of_epochs: 30
lr: 1.0
lr_wav2vec: 0.0001
sorting: ascending
precision: fp32 # bf16, fp16 or fp32
sample_rate: 16000
ckpt_interval_minutes: 30 # save checkpoint every N min

# With data_parallel batch_size is split into N jobs
# With DDP batch_size is multiplied by N jobs
# Must be 6 per GPU to fit 16GB of VRAM
batch_size: 12
test_batch_size: 4

dataloader_options:
    batch_size: !ref <batch_size>
    num_workers: 6
test_dataloader_options:
    batch_size: !ref <test_batch_size>
    num_workers: 6

# BPE parameters
token_type: char  # ["unigram", "bpe", "char"]
character_coverage: 1.0

# Model parameters
# activation: !name:torch.nn.LeakyReLU
wav2vec_output_dim: 1024
dnn_neurons: 1024
freeze_wav2vec: False
freeze_feature_extractor: False
dropout: 0.15
warmup_steps: 500 # The wav2vec 2 model isn't updated for this amount of steps

# Outputs
output_neurons: 76  # BPE size, index(blank/eos/bos) = 0

# Decoding parameters
# Be sure that the bos and eos index match with the BPEs ones
blank_index: 0
bos_index: 1
eos_index: 2

# Decoding parameters
<<<<<<< HEAD
# Be sure that the bos and eos index match with the BPEs ones
# Decoding parameters
test_searcher: !name:speechbrain.decoders.CTCBeamSearcher
beam_size: 100
beam_prune_logp: -12.0
token_prune_min_logp: -1.2
prune_history: True
topk: 1
alpha: 1.0
beta: 0.5
# can be downloaded from here https://www.openslr.org/11/ or trained with kenLM
# It can either be a .bin or .arpa ; note: .arpa is much slower at loading
# If you don't want to use an LM, comment it out or set it to null
# kenlm_model_path: none

=======
test_beam_search:
    blank_index: !ref <blank_index>
    beam_size: 100
    beam_prune_logp: -12.0
    token_prune_min_logp: -1.2
    prune_history: True
    topk: 1
    alpha: 1.0
    beta: 0.5
    # To use n-gram LM for decoding, follow steps in README.md.
    # kenlm_model_path: none
>>>>>>> f6e297e6
#
# Functions and classes
#
epoch_counter: !new:speechbrain.utils.epoch_loop.EpochCounter
    limit: !ref <number_of_epochs>

# Speed perturbation
speed_changes: [95, 100, 105]  # List of speed changes for time-stretching

speed_perturb: !new:speechbrain.augment.time_domain.SpeedPerturb
    orig_freq: !ref <sample_rate>
    speeds: !ref <speed_changes>

# Frequency drop: randomly drops a number of frequency bands to zero.
drop_freq_low: 0  # Min frequency band dropout probability
drop_freq_high: 1  # Max frequency band dropout probability
drop_freq_count_low: 1  # Min number of frequency bands to drop
drop_freq_count_high: 3  # Max number of frequency bands to drop
drop_freq_width: 0.05  # Width of frequency bands to drop

drop_freq: !new:speechbrain.augment.time_domain.DropFreq
    drop_freq_low: !ref <drop_freq_low>
    drop_freq_high: !ref <drop_freq_high>
    drop_freq_count_low: !ref <drop_freq_count_low>
    drop_freq_count_high: !ref <drop_freq_count_high>
    drop_freq_width: !ref <drop_freq_width>

# Time drop: randomly drops a number of temporal chunks.
drop_chunk_count_low: 1  # Min number of audio chunks to drop
drop_chunk_count_high: 5  # Max number of audio chunks to drop
drop_chunk_length_low: 1000  # Min length of audio chunks to drop
drop_chunk_length_high: 2000  # Max length of audio chunks to drop

drop_chunk: !new:speechbrain.augment.time_domain.DropChunk
    drop_length_low: !ref <drop_chunk_length_low>
    drop_length_high: !ref <drop_chunk_length_high>
    drop_count_low: !ref <drop_chunk_count_low>
    drop_count_high: !ref <drop_chunk_count_high>

# Augmenter: Combines previously defined augmentations to perform data augmentation
wav_augment: !new:speechbrain.augment.augmenter.Augmenter
    parallel_augment: False
    concat_original: False
    repeat_augment: 1
    shuffle_augmentations: False
    min_augmentations: 3
    max_augmentations: 3
    augment_prob: 1.0
    augmentations: [
        !ref <speed_perturb>,
        !ref <drop_freq>,
        !ref <drop_chunk>]

enc: !new:speechbrain.nnet.containers.Sequential
    input_shape: [null, null, !ref <wav2vec_output_dim>]
    linear1: !name:speechbrain.nnet.linear.Linear
        n_neurons: !ref <dnn_neurons>
        bias: True
    bn1: !name:speechbrain.nnet.normalization.BatchNorm1d
    activation: !new:torch.nn.LeakyReLU
    drop: !new:torch.nn.Dropout
        p: !ref <dropout>
    linear2: !name:speechbrain.nnet.linear.Linear
        n_neurons: !ref <dnn_neurons>
        bias: True
    bn2: !name:speechbrain.nnet.normalization.BatchNorm1d
    activation2: !new:torch.nn.LeakyReLU
    drop2: !new:torch.nn.Dropout
        p: !ref <dropout>
    linear3: !name:speechbrain.nnet.linear.Linear
        n_neurons: !ref <dnn_neurons>
        bias: True
    bn3: !name:speechbrain.nnet.normalization.BatchNorm1d
    activation3: !new:torch.nn.LeakyReLU

wav2vec2: !new:speechbrain.lobes.models.huggingface_transformers.wav2vec2.Wav2Vec2
    source: !ref <wav2vec2_hub>
    output_norm: False
    freeze: !ref <freeze_wav2vec>
    freeze_feature_extractor: !ref <freeze_feature_extractor>
    save_path: !ref <wav2vec2_folder>

#####
# Uncomment this block if you prefer to use a Fairseq pretrained model instead
# of a HuggingFace one. Here, we provide an URL that is obtained from the
# Fairseq github for the multilingual XLSR.
#
#wav2vec2_url: https://dl.fbaipublicfiles.com/fairseq/wav2vec/xlsr_53_56k.pt
#wav2vec2: !new:speechbrain.lobes.models.fairseq_wav2vec.FairseqWav2Vec2
#    pretrained_path: !ref <wav2vec2_url>
#    output_norm: True
#    freeze: False
#    save_path: !ref <save_folder>/wav2vec2_checkpoint/model.pt
#####


ctc_lin: !new:speechbrain.nnet.linear.Linear
    input_size: !ref <dnn_neurons>
    n_neurons: !ref <output_neurons>

log_softmax: !new:speechbrain.nnet.activations.Softmax
    apply_log: True

ctc_cost: !name:speechbrain.nnet.losses.ctc_loss
    blank_index: !ref <blank_index>

modules:
    wav2vec2: !ref <wav2vec2>
    enc: !ref <enc>
    ctc_lin: !ref <ctc_lin>

model: !new:torch.nn.ModuleList
    - [!ref <enc>, !ref <ctc_lin>]

model_opt_class: !name:torch.optim.Adadelta
    lr: !ref <lr>
    rho: 0.95
    eps: 1.e-8

wav2vec_opt_class: !name:torch.optim.Adam
    lr: !ref <lr_wav2vec>

lr_annealing_model: !new:speechbrain.nnet.schedulers.NewBobScheduler
    initial_value: !ref <lr>
    improvement_threshold: 0.0025
    annealing_factor: 0.8
    patient: 0

lr_annealing_wav2vec: !new:speechbrain.nnet.schedulers.NewBobScheduler
    initial_value: !ref <lr_wav2vec>
    improvement_threshold: 0.0025
    annealing_factor: 0.9
    patient: 0

checkpointer: !new:speechbrain.utils.checkpoints.Checkpointer
    checkpoints_dir: !ref <save_folder>
    recoverables:
        wav2vec2: !ref <wav2vec2>
        model: !ref <model>
        scheduler_model: !ref <lr_annealing_model>
        scheduler_wav2vec: !ref <lr_annealing_wav2vec>
        counter: !ref <epoch_counter>

train_logger: !new:speechbrain.utils.train_logger.FileTrainLogger
    save_file: !ref <train_log>

error_rate_computer: !name:speechbrain.utils.metric_stats.ErrorRateStats

cer_computer: !name:speechbrain.utils.metric_stats.ErrorRateStats
    split_tokens: True<|MERGE_RESOLUTION|>--- conflicted
+++ resolved
@@ -77,23 +77,7 @@
 eos_index: 2
 
 # Decoding parameters
-<<<<<<< HEAD
-# Be sure that the bos and eos index match with the BPEs ones
-# Decoding parameters
-test_searcher: !name:speechbrain.decoders.CTCBeamSearcher
-beam_size: 100
-beam_prune_logp: -12.0
-token_prune_min_logp: -1.2
-prune_history: True
-topk: 1
-alpha: 1.0
-beta: 0.5
-# can be downloaded from here https://www.openslr.org/11/ or trained with kenLM
-# It can either be a .bin or .arpa ; note: .arpa is much slower at loading
-# If you don't want to use an LM, comment it out or set it to null
-# kenlm_model_path: none
-
-=======
+
 test_beam_search:
     blank_index: !ref <blank_index>
     beam_size: 100
@@ -105,7 +89,6 @@
     beta: 0.5
     # To use n-gram LM for decoding, follow steps in README.md.
     # kenlm_model_path: none
->>>>>>> f6e297e6
 #
 # Functions and classes
 #
