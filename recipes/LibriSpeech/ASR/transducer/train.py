#!/usr/bin/env/python3
"""Recipe for training a Transducer ASR system with librispeech.
The system employs an encoder, a decoder, and an joint network
between them. Decoding is performed with beamsearch coupled with a neural
language model.

To run this recipe, do the following:
> python train.py hparams/train.yaml

With the default hyperparameters, the system employs a CRDNN encoder.
The decoder is based on a standard  GRU. Beamsearch coupled with a RNN
language model is used on the top of decoder probabilities.

The neural network is trained on both CTC and negative-log likelihood
targets and sub-word units estimated with Byte Pairwise Encoding (BPE)
are used as basic recognition tokens. Training is performed on the full
LibriSpeech dataset (960 h).

The experiment file is flexible enough to support a large variety of
different systems. By properly changing the parameter files, you can try
different encoders, decoders, tokens (e.g, characters instead of BPE),
training split (e.g, train-clean 100 rather than the full one), and many
other possible variations.


Authors
 * Abdel Heba 2020
 * Mirco Ravanelli 2020
 * Ju-Chieh Chou 2020
 * Peter Plantinga 2020
"""

import sys
import torch
import logging
import speechbrain as sb
from speechbrain.utils.distributed import run_on_main, if_main_process
from hyperpyyaml import load_hyperpyyaml
from pathlib import Path

logger = logging.getLogger(__name__)

# Define training procedure


class ASR(sb.Brain):
    def compute_forward(self, batch, stage):
        """Forward computations from the waveform batches to the output probabilities."""
        batch = batch.to(self.device)
        wavs, wav_lens = batch.sig
        tokens_with_bos, token_with_bos_lens = batch.tokens_bos

        # Add waveform augmentation if specified.
        if stage == sb.Stage.TRAIN:
            if hasattr(self.hparams, "wav_augment"):
                wavs, wav_lens = self.hparams.wav_augment(wavs, wav_lens)
                tokens_with_bos = self.hparams.wav_augment.replicate_labels(
                    tokens_with_bos
                )

        feats = self.hparams.compute_features(wavs)

        # Add feature augmentation if specified.
        if stage == sb.Stage.TRAIN and hasattr(self.hparams, "fea_augment"):
            feats, fea_lens = self.hparams.fea_augment(feats, wav_lens)
            tokens_with_bos = self.hparams.fea_augment.replicate_labels(
                tokens_with_bos
            )

        current_epoch = self.hparams.epoch_counter.current

<<<<<<< HEAD
=======
        # Old models may not have the streaming hparam, we don't break them in
        # any other way so just check for its presence
        if hasattr(self.hparams, "streaming") and self.hparams.streaming:
            dynchunktrain_config = self.hparams.dynchunktrain_config_sampler(
                stage
            )
        else:
            dynchunktrain_config = None

        feats = self.modules.normalize(feats, wav_lens, epoch=current_epoch)

>>>>>>> f6e297e6
        src = self.modules.CNN(feats)
        x = self.modules.enc(
            src,
            wav_lens,
            pad_idx=self.hparams.pad_index,
            dynchunktrain_config=dynchunktrain_config,
        )
        x = self.modules.proj_enc(x)

        e_in = self.modules.emb(tokens_with_bos)
        e_in = torch.nn.functional.dropout(
            e_in,
            self.hparams.dec_emb_dropout,
            training=(stage == sb.Stage.TRAIN),
        )
        h, _ = self.modules.dec(e_in)
        h = torch.nn.functional.dropout(
            h, self.hparams.dec_dropout, training=(stage == sb.Stage.TRAIN)
        )
        h = self.modules.proj_dec(h)

        # Joint network
        # add labelseq_dim to the encoder tensor: [B,T,H_enc] => [B,T,1,H_enc]
        # add timeseq_dim to the decoder tensor: [B,U,H_dec] => [B,1,U,H_dec]
        joint = self.modules.Tjoint(x.unsqueeze(2), h.unsqueeze(1))

        # Output layer for transducer log-probabilities
        logits_transducer = self.modules.transducer_lin(joint)

        # Compute outputs
        if stage == sb.Stage.TRAIN:
            p_ctc = None
            p_ce = None

            if (
                self.hparams.ctc_weight > 0.0
                and current_epoch <= self.hparams.number_of_ctc_epochs
            ):
                # Output layer for ctc log-probabilities
                out_ctc = self.modules.proj_ctc(x)
                p_ctc = self.hparams.log_softmax(out_ctc)

            if self.hparams.ce_weight > 0.0:
                # Output layer for ctc log-probabilities
                p_ce = self.modules.dec_lin(h)
                p_ce = self.hparams.log_softmax(p_ce)

            return p_ctc, p_ce, logits_transducer, wav_lens

        elif stage == sb.Stage.VALID:
            best_hyps, scores, _, _ = self.hparams.Greedysearcher(x)
            return logits_transducer, wav_lens, best_hyps
        else:
            (
                best_hyps,
                best_scores,
                nbest_hyps,
                nbest_scores,
            ) = self.hparams.Beamsearcher(x)
            return logits_transducer, wav_lens, best_hyps

    def compute_objectives(self, predictions, batch, stage):
        """Computes the loss (Transducer+(CTC+NLL)) given predictions and targets."""

        ids = batch.id
        tokens, token_lens = batch.tokens
        tokens_eos, token_eos_lens = batch.tokens_eos

        # Train returns 4 elements vs 3 for val and test
        if len(predictions) == 4:
            p_ctc, p_ce, logits_transducer, wav_lens = predictions
        else:
            logits_transducer, wav_lens, predicted_tokens = predictions

        if stage == sb.Stage.TRAIN:
            if hasattr(self.hparams, "wav_augment"):
                tokens = self.hparams.wav_augment.replicate_labels(tokens)
                token_lens = self.hparams.wav_augment.replicate_labels(
                    token_lens
                )
                tokens_eos = self.hparams.wav_augment.replicate_labels(
                    tokens_eos
                )
                token_eos_lens = self.hparams.wav_augment.replicate_labels(
                    token_eos_lens
                )
            if hasattr(self.hparams, "fea_augment"):
                tokens = self.hparams.fea_augment.replicate_labels(tokens)
                token_lens = self.hparams.fea_augment.replicate_labels(
                    token_lens
                )
                tokens_eos = self.hparams.fea_augment.replicate_labels(
                    tokens_eos
                )
                token_eos_lens = self.hparams.fea_augment.replicate_labels(
                    token_eos_lens
                )

        if stage == sb.Stage.TRAIN:
            CTC_loss = 0.0
            CE_loss = 0.0
            if p_ctc is not None:
                CTC_loss = self.hparams.ctc_cost(
                    p_ctc, tokens, wav_lens, token_lens
                )
            if p_ce is not None:
                CE_loss = self.hparams.ce_cost(
                    p_ce, tokens_eos, length=token_eos_lens
                )
            loss_transducer = self.hparams.transducer_cost(
                logits_transducer, tokens, wav_lens, token_lens
            )
            loss = (
                self.hparams.ctc_weight * CTC_loss
                + self.hparams.ce_weight * CE_loss
                + (1 - (self.hparams.ctc_weight + self.hparams.ce_weight))
                * loss_transducer
            )
        else:
            loss = self.hparams.transducer_cost(
                logits_transducer, tokens, wav_lens, token_lens
            )

        if stage != sb.Stage.TRAIN:
            # Decode token terms to words
            predicted_words = [
                self.tokenizer.decode_ids(utt_seq).split(" ")
                for utt_seq in predicted_tokens
            ]
            target_words = [wrd.split(" ") for wrd in batch.wrd]
            self.wer_metric.append(ids, predicted_words, target_words)
            self.cer_metric.append(ids, predicted_words, target_words)

        return loss

    def on_fit_batch_end(self, batch, outputs, loss, should_step):
        """At the end of the optimizer step, apply noam annealing."""
        if should_step:
            self.hparams.noam_annealing(self.optimizer)

    def on_stage_start(self, stage, epoch):
        """Gets called at the beginning of each epoch"""
        if stage != sb.Stage.TRAIN:
            self.cer_metric = self.hparams.cer_computer()
            self.wer_metric = self.hparams.error_rate_computer()

    def on_stage_end(self, stage, stage_loss, epoch):
        """Gets called at the end of a epoch."""
        # Compute/store important stats
        stage_stats = {"loss": stage_loss}
        if stage == sb.Stage.TRAIN:
            self.train_stats = stage_stats
        else:
            stage_stats["CER"] = self.cer_metric.summarize("error_rate")
            stage_stats["WER"] = self.wer_metric.summarize("error_rate")

        # Perform end-of-iteration things, like annealing, logging, etc.
        if stage == sb.Stage.VALID:

            lr = self.hparams.noam_annealing.current_lr
            steps = self.optimizer_step
            optimizer = self.optimizer.__class__.__name__

            epoch_stats = {
                "epoch": epoch,
                "lr": lr,
                "steps": steps,
                "optimizer": optimizer,
            }

            self.hparams.train_logger.log_stats(
                stats_meta=epoch_stats,
                train_stats=self.train_stats,
                valid_stats=stage_stats,
            )
            self.checkpointer.save_and_keep_only(
                meta={"WER": stage_stats["WER"], "epoch": epoch},
                min_keys=["WER"],
                num_to_keep=self.hparams.avg_checkpoints,
            )

        elif stage == sb.Stage.TEST:
            self.hparams.train_logger.log_stats(
                stats_meta={"Epoch loaded": self.hparams.epoch_counter.current},
                test_stats=stage_stats,
            )
            if if_main_process():
                with open(self.hparams.test_wer_file, "w") as w:
                    self.wer_metric.write_stats(w)

            # save the averaged checkpoint at the end of the evaluation stage
            # delete the rest of the intermediate checkpoints
            # WER is set to -0.1 so checkpointer only keeps the averaged checkpoint
            self.checkpointer.save_and_keep_only(
                meta={"WER": -0.1, "epoch": epoch},
                min_keys=["WER"],
                num_to_keep=1,
            )

    def on_evaluate_start(self, max_key=None, min_key=None):
        """perform checkpoint averge if needed"""
        super().on_evaluate_start()

        ckpts = self.checkpointer.find_checkpoints(
            max_key=max_key, min_key=min_key,
        )
        ckpt = sb.utils.checkpoints.average_checkpoints(
            ckpts, recoverable_name="model"
        )

        self.hparams.model.load_state_dict(ckpt, strict=True)
        self.hparams.model.eval()


def dataio_prepare(hparams):
    """This function prepares the datasets to be used in the brain class.
    It also defines the data processing pipeline through user-defined functions."""
    data_folder = hparams["data_folder"]

    train_data = sb.dataio.dataset.DynamicItemDataset.from_csv(
        csv_path=hparams["train_csv"], replacements={"data_root": data_folder},
    )

    if hparams["sorting"] == "ascending":
        # we sort training data to speed up training and get better results.
        train_data = train_data.filtered_sorted(sort_key="duration")
        # when sorting do not shuffle in dataloader ! otherwise is pointless
        hparams["train_dataloader_opts"]["shuffle"] = False

    elif hparams["sorting"] == "descending":
        train_data = train_data.filtered_sorted(
            sort_key="duration", reverse=True
        )
        # when sorting do not shuffle in dataloader ! otherwise is pointless
        hparams["train_dataloader_opts"]["shuffle"] = False

    elif hparams["sorting"] == "random":
        pass

    else:
        raise NotImplementedError(
            "sorting must be random, ascending or descending"
        )

    valid_data = sb.dataio.dataset.DynamicItemDataset.from_csv(
        csv_path=hparams["valid_csv"], replacements={"data_root": data_folder},
    )
    valid_data = valid_data.filtered_sorted(sort_key="duration")

    # test is separate
    test_datasets = {}
    for csv_file in hparams["test_csv"]:
        name = Path(csv_file).stem
        test_datasets[name] = sb.dataio.dataset.DynamicItemDataset.from_csv(
            csv_path=csv_file, replacements={"data_root": data_folder}
        )
        test_datasets[name] = test_datasets[name].filtered_sorted(
            sort_key="duration"
        )

    datasets = [train_data, valid_data] + [i for k, i in test_datasets.items()]

    # Defining tokenizer and loading it
    # To avoid mismatch, we have to use the same tokenizer used for LM training
    tokenizer = hparams["tokenizer"]

    # 2. Define audio pipeline:
    @sb.utils.data_pipeline.takes("wav")
    @sb.utils.data_pipeline.provides("sig")
    def audio_pipeline(wav):
        sig = sb.dataio.dataio.read_audio(wav)
        return sig

    sb.dataio.dataset.add_dynamic_item(datasets, audio_pipeline)

    # 3. Define text pipeline:
    @sb.utils.data_pipeline.takes("wrd")
    @sb.utils.data_pipeline.provides(
        "wrd", "tokens_list", "tokens_bos", "tokens_eos", "tokens"
    )
    def text_pipeline(wrd):
        yield wrd
        tokens_list = tokenizer.encode_as_ids(wrd)
        yield tokens_list
        tokens_bos = torch.LongTensor([hparams["bos_index"]] + (tokens_list))
        yield tokens_bos
        tokens_eos = torch.LongTensor(tokens_list + [hparams["eos_index"]])
        yield tokens_eos
        tokens = torch.LongTensor(tokens_list)
        yield tokens

    sb.dataio.dataset.add_dynamic_item(datasets, text_pipeline)

    # 4. Set output:
    sb.dataio.dataset.set_output_keys(
        datasets, ["id", "sig", "wrd", "tokens_bos", "tokens_eos", "tokens"],
    )

    # 5. If Dynamic Batching is used, we instantiate the needed samplers.
    train_batch_sampler = None
    valid_batch_sampler = None
    if hparams["dynamic_batching"]:
        from speechbrain.dataio.sampler import DynamicBatchSampler  # noqa

        dynamic_hparams = hparams["dynamic_batch_sampler"]
        num_buckets = dynamic_hparams["num_buckets"]

        train_batch_sampler = DynamicBatchSampler(
            train_data,
            dynamic_hparams["max_batch_len"],
            num_buckets=num_buckets,
            length_func=lambda x: x["duration"],
            shuffle=dynamic_hparams["shuffle_ex"],
            batch_ordering=dynamic_hparams["batch_ordering"],
        )

        valid_batch_sampler = DynamicBatchSampler(
            valid_data,
            dynamic_hparams["max_batch_len_val"],
            num_buckets=num_buckets,
            length_func=lambda x: x["duration"],
            shuffle=dynamic_hparams["shuffle_ex"],
            batch_ordering=dynamic_hparams["batch_ordering"],
        )

    return (
        train_data,
        valid_data,
        test_datasets,
        tokenizer,
        train_batch_sampler,
        valid_batch_sampler,
    )


if __name__ == "__main__":

    # CLI:
    hparams_file, run_opts, overrides = sb.parse_arguments(sys.argv[1:])

    # Use torchaudio if the device is CPU
    if run_opts.get("device") == "cpu":
        if "use_torchaudio: True" in overrides:
            overrides.replace("use_torchaudio: True", "use_torchaudio: False")
        else:
            overrides += "\nuse_torchaudio: True"

    # create ddp_group with the right communication protocol
    sb.utils.distributed.ddp_init_group(run_opts)

    with open(hparams_file) as fin:
        hparams = load_hyperpyyaml(fin, overrides)

    # Create experiment directory
    sb.create_experiment_directory(
        experiment_directory=hparams["output_folder"],
        hyperparams_to_save=hparams_file,
        overrides=overrides,
    )

    # 1.  # Dataset prep (parsing Librispeech)
    from librispeech_prepare import prepare_librispeech  # noqa

    # multi-gpu (ddp) save data preparation
    run_on_main(
        prepare_librispeech,
        kwargs={
            "data_folder": hparams["data_folder"],
            "tr_splits": hparams["train_splits"],
            "dev_splits": hparams["dev_splits"],
            "te_splits": hparams["test_splits"],
            "save_folder": hparams["output_folder"],
            "merge_lst": hparams["train_splits"],
            "merge_name": "train.csv",
            "skip_prep": hparams["skip_prep"],
        },
    )

    # here we create the datasets objects as well as tokenization and encoding
    (
        train_data,
        valid_data,
        test_datasets,
        tokenizer,
        train_bsampler,
        valid_bsampler,
    ) = dataio_prepare(hparams)

    # We download the pretrained LM and the tokenizer from HuggingFace (or elsewhere
    # depending on the path given in the YAML file). The tokenizer is loaded at
    # the same time.
    run_on_main(hparams["pretrainer"].collect_files)
    hparams["pretrainer"].load_collected()

    # Trainer initialization
    asr_brain = ASR(
        modules=hparams["modules"],
        opt_class=hparams["opt_class"],
        hparams=hparams,
        run_opts=run_opts,
        checkpointer=hparams["checkpointer"],
    )

    # We dynamicaly add the tokenizer to our brain class.
    # NB: This tokenizer corresponds to the one used for the LM!!
    asr_brain.tokenizer = hparams["tokenizer"]
    train_dataloader_opts = hparams["train_dataloader_opts"]
    valid_dataloader_opts = hparams["valid_dataloader_opts"]

    if train_bsampler is not None:
        train_dataloader_opts = {
            "batch_sampler": train_bsampler,
            "num_workers": hparams["num_workers"],
        }

    if valid_bsampler is not None:
        valid_dataloader_opts = {"batch_sampler": valid_bsampler}

    # Training
    asr_brain.fit(
        asr_brain.hparams.epoch_counter,
        train_data,
        valid_data,
        train_loader_kwargs=train_dataloader_opts,
        valid_loader_kwargs=valid_dataloader_opts,
    )

    import os

    # Testing
    if not os.path.exists(hparams["output_wer_folder"]):
        os.makedirs(hparams["output_wer_folder"])

    for k in test_datasets.keys():  # keys are test_clean, test_other etc
        asr_brain.hparams.test_wer_file = os.path.join(
            hparams["output_wer_folder"], f"wer_{k}.txt"
        )
        asr_brain.evaluate(
            test_datasets[k],
            test_loader_kwargs=hparams["test_dataloader_opts"],
            min_key="WER",
        )<|MERGE_RESOLUTION|>--- conflicted
+++ resolved
@@ -69,8 +69,6 @@
 
         current_epoch = self.hparams.epoch_counter.current
 
-<<<<<<< HEAD
-=======
         # Old models may not have the streaming hparam, we don't break them in
         # any other way so just check for its presence
         if hasattr(self.hparams, "streaming") and self.hparams.streaming:
@@ -82,7 +80,6 @@
 
         feats = self.modules.normalize(feats, wav_lens, epoch=current_epoch)
 
->>>>>>> f6e297e6
         src = self.modules.CNN(feats)
         x = self.modules.enc(
             src,
