--- conflicted
+++ resolved
@@ -81,7 +81,6 @@
 epoch_counter: !new:speechbrain.utils.epoch_loop.EpochCounter
     limit: !ref <number_of_epochs>
 
-<<<<<<< HEAD
 # Speed perturbation
 speed_changes: [95, 100, 105]  # List of speed changes for time-stretching
 
@@ -128,11 +127,6 @@
         !ref <speed_perturb>,
         !ref <drop_freq>,
         !ref <drop_chunk>]
-=======
-augmentation: !new:speechbrain.lobes.augment.TimeDomainSpecAugment
-    sample_rate: !ref <sample_rate>
-    speeds: [95, 100, 105]
->>>>>>> 44dcf3da
 
 whisper: !new:speechbrain.lobes.models.huggingface_transformers.whisper.Whisper
     source: !ref <whisper_hub>
