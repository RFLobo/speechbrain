--- conflicted
+++ resolved
@@ -77,11 +77,6 @@
 epoch_counter: !new:speechbrain.utils.epoch_loop.EpochCounter
     limit: !ref <number_of_epochs>
 
-<<<<<<< HEAD
-=======
-# augment_speed: 0.95
-
->>>>>>> 5ef1d76b
 augment_speed: !new:speechbrain.lobes.augment.TimeDomainSpecAugment
     sample_rate: !ref <sample_rate>
     speeds: [95, 100, 105]
