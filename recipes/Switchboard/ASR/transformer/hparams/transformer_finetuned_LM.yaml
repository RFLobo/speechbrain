# ############################################################################
# Model: E2E ASR with Transformer
# Encoder: Transformer Encoder
# Decoder: Transformer Decoder + (CTC/ATT joint) beamsearch + TransformerLM
# Tokens: unigram
# losses: CTC + KLdiv (Label Smoothing loss)
# Training: Switchboard
# Authors:  Jianyuan Zhong, Titouan Parcollet, Samuele Cornell, Dominik Wagner
# ############################################################################
# Seed needs to be set at top of yaml, before objects with parameters are made

seed: 1312
__set_seed: !apply:torch.manual_seed [!ref <seed>]
output_folder: !ref results/transformer_finetuned_lm/<seed>
output_wer_folder: !ref <output_folder>/
save_folder: !ref <output_folder>/save
train_log: !ref <output_folder>/train_log.txt

# Language model (LM) pretraining
# NB: To avoid mismatch, the speech recognizer must be trained with the same
# tokenizer used for LM training. You can download everything from the
# Speechbrain HuggingFace repository, or you can provide a local
# path pointing to a directory containing the lm.ckpt and tokenizer.ckpt.
pretrained_lm_tokenizer_path: !PLACEHOLDER
tokenizer_file: !ref <pretrained_lm_tokenizer_path>/tokenizer.ckpt
lm_file: !ref <pretrained_lm_tokenizer_path>/lm.ckpt

# Data files
# Set the local path to the Switchboard dataset (e.g. /nfs/data/swbd) here
data_folder: !PLACEHOLDER
splits: [train, dev]
split_ratio: [99, 1]
skip_prep: False
# We don't need the Fisher corpus, here since
# it is only used for Tokenizer and LM training
add_fisher_corpus: False
# Remove optional/deletable parts of the transcript
normalize_words: True
# Maximum number of times the same utterance is allowed to appear
# in the training data
max_utt: 300
train_csv: !ref <output_folder>/train.csv
valid_csv: !ref <output_folder>/dev.csv
# The test data is split into the full test set (test.csv),
# the Switchboard portion of the data (test_swbd.csv),
# and the Callhome portion of the data (test_callhome.csv).
test_csv:
  - !ref <output_folder>/test_swbd.csv
  - !ref <output_folder>/test_callhome.csv
  - !ref <output_folder>/test.csv

ckpt_interval_minutes: 30  # save checkpoint every N min

# Training parameters
# To make Transformers converge, the global batch size should be large enough.
# The global batch size is computed as:
# batch_size * n_gpus * grad_accumulation_factor.
# Empirically, we found that this value should be >= 128.
# Please, set your parameters accordingly.
number_of_epochs: 60
batch_size: 32  # This works for 1x GPU with 40GB
ctc_weight: 0.3
grad_accumulation_factor: 2
max_grad_norm: 5.0
loss_reduction: batchmean
sorting: random
avg_checkpoints: 5

#dynamic_batching: False
#
#dynamic_batch_sampler:
#  feats_hop_size: 0.01
#  max_batch_len: 100000    # in terms of frames
#  num_buckets: 200
#  shuffle_ex: False    # re-creates batches at each epoch shuffling examples.
#  batch_ordering: descending
#  max_batch_ex: -1

# stages related parameters
lr_adam: 0.001

# Feature parameters
sample_rate: 16000
n_fft: 400
n_mels: 80

# Dataloader options
train_dataloader_opts:
  batch_size: !ref <batch_size>
  shuffle: True
  num_workers: 12

valid_dataloader_opts:
  batch_size: 1

test_dataloader_opts:
  batch_size: 1

####################### Model parameters  ###########################
# Transformer
d_model: 512
nhead: 4
num_encoder_layers: 12
num_decoder_layers: 6
d_ffn: 2048
transformer_dropout: 0.1
activation: !name:torch.nn.GELU
output_neurons: 5000
# vocab_size: 5000

# Outputs
blank_index: 0
label_smoothing: 0.0
pad_index: 0
bos_index: 1
eos_index: 2
# unk_index: 0

# Decoding parameters
min_decode_ratio: 0.0
max_decode_ratio: 1.0
valid_search_interval: 10
valid_beam_size: 10
test_beam_size: 66
lm_weight: 0.60
ctc_weight_decode: 0.40
temperature: 1.15
temperature_lm: 1.15
############################## models  ################################

CNN: !new:speechbrain.lobes.models.convolution.ConvolutionFrontEnd
  input_shape: (8, 10, 80)
  num_blocks: 3
  num_layers_per_block: 1
  out_channels: (64, 64, 64)
  kernel_sizes: (5, 5, 1)
  strides: (2, 2, 1)
  residuals: (False, False, True)

Transformer: !new:speechbrain.lobes.models.transformer.TransformerASR.TransformerASR # yamllint disable-line rule:line-length
  input_size: 1280
  tgt_vocab: !ref <output_neurons>
  d_model: !ref <d_model>
  nhead: !ref <nhead>
  num_encoder_layers: !ref <num_encoder_layers>
  num_decoder_layers: !ref <num_decoder_layers>
  d_ffn: !ref <d_ffn>
  dropout: !ref <transformer_dropout>
  activation: !ref <activation>
  encoder_module: transformer
  attention_type: regularMHA
  normalize_before: True
  causal: False

lm_model: !new:speechbrain.lobes.models.transformer.TransformerLM.TransformerLM # yamllint disable-line rule:line-length
  vocab: !ref <output_neurons>
  d_model: 768
  nhead: 12
  num_encoder_layers: 12
  num_decoder_layers: 0
  d_ffn: 3072
  dropout: 0.0
  activation: !name:torch.nn.GELU
  normalize_before: False

tokenizer: !new:sentencepiece.SentencePieceProcessor

ctc_lin: !new:speechbrain.nnet.linear.Linear
  input_size: !ref <d_model>
  n_neurons: !ref <output_neurons>

seq_lin: !new:speechbrain.nnet.linear.Linear
  input_size: !ref <d_model>
  n_neurons: !ref <output_neurons>

modules:
  CNN: !ref <CNN>
  Transformer: !ref <Transformer>
  seq_lin: !ref <seq_lin>
  ctc_lin: !ref <ctc_lin>
  normalize: !ref <normalize>

model: !new:torch.nn.ModuleList
  - [!ref <CNN>, !ref <Transformer>, !ref <seq_lin>, !ref <ctc_lin>]
Adam: !name:torch.optim.Adam
  lr: !ref <lr_adam>
  betas: (0.9, 0.98)
  eps: 0.000000001


transformerlm_scorer: !new:speechbrain.decoders.scorer.TransformerLMScorer
  language_model: !ref <lm_model>
  temperature: !ref <temperature_lm>

# Scorer
ctc_scorer: !new:speechbrain.decoders.scorer.CTCScorer
  eos_index: !ref <eos_index>
  blank_index: !ref <blank_index>
  ctc_fc: !ref <ctc_lin>

scorer: !new:speechbrain.decoders.scorer.ScorerBuilder
  full_scorers: [!ref <transformerlm_scorer>, !ref <ctc_scorer>]
  weights:
    transformerlm: !ref <lm_weight>
    ctc: !ref <ctc_weight_decode>

valid_search: !new:speechbrain.decoders.S2STransformerBeamSearcher
  modules: [!ref <Transformer>, !ref <seq_lin>]
  bos_index: !ref <bos_index>
  eos_index: !ref <eos_index>
  min_decode_ratio: !ref <min_decode_ratio>
  max_decode_ratio: !ref <max_decode_ratio>
  beam_size: !ref <valid_beam_size>
  using_eos_threshold: False
<<<<<<< HEAD
  length_normalization: False
=======
  length_normalization: True
>>>>>>> 44dcf3da
  scorer: !ref <scorer>

test_search: !new:speechbrain.decoders.S2STransformerBeamSearcher
  modules: [!ref <Transformer>, !ref <seq_lin>]
  bos_index: !ref <bos_index>
  eos_index: !ref <eos_index>
  min_decode_ratio: !ref <min_decode_ratio>
  max_decode_ratio: !ref <max_decode_ratio>
  beam_size: !ref <test_beam_size>
  using_eos_threshold: False
  length_normalization: True
  scorer: !ref <scorer>
  temperature: !ref <temperature>

log_softmax: !new:torch.nn.LogSoftmax
  dim: -1

ctc_cost: !name:speechbrain.nnet.losses.ctc_loss
  blank_index: !ref <blank_index>
  reduction: !ref <loss_reduction>

seq_cost: !name:speechbrain.nnet.losses.kldiv_loss
  label_smoothing: !ref <label_smoothing>
  reduction: !ref <loss_reduction>

noam_annealing: !new:speechbrain.nnet.schedulers.NoamScheduler
  lr_initial: !ref <lr_adam>
  n_warmup_steps: 25000
    # model_size: !ref <d_model>

checkpointer: !new:speechbrain.utils.checkpoints.Checkpointer
  checkpoints_dir: !ref <save_folder>
  recoverables:
    model: !ref <model>
    noam_scheduler: !ref <noam_annealing>
    normalizer: !ref <normalize>
    counter: !ref <epoch_counter>

epoch_counter: !new:speechbrain.utils.epoch_loop.EpochCounter
  limit: !ref <number_of_epochs>

normalize: !new:speechbrain.processing.features.InputNormalization
  norm_type: global
  update_until_epoch: 4

# Speed perturbation
speed_changes: [95, 100, 105]  # List of speed changes for time-stretching

speed_perturb: !new:speechbrain.augment.time_domain.SpeedPerturb
  orig_freq: !ref <sample_rate>
  speeds: !ref <speed_changes>

# Time Drop
time_drop_length_low: 15  # Min length for temporal chunk to drop in spectrogram
time_drop_length_high: 25  # Max length for temporal chunk to drop in spectrogram
time_drop_count_low: 5  # Min number of chunks to drop in time in the spectrogram
time_drop_count_high: 5  # Max number of chunks to drop in time in the spectrogram
time_drop_replace: "zeros"  # Method of dropping chunks

time_drop: !new:speechbrain.augment.freq_domain.SpectrogramDrop
  drop_length_low: !ref <time_drop_length_low>
  drop_length_high: !ref <time_drop_length_high>
  drop_count_low: !ref <time_drop_count_low>
  drop_count_high: !ref <time_drop_count_high>
  replace: !ref <time_drop_replace>
  dim: 1

# Frequency Drop
freq_drop_length_low: 25  # Min length for chunks to drop in frequency in the spectrogram
freq_drop_length_high: 35  # Max length for chunks to drop in frequency in the spectrogram
freq_drop_count_low: 2  # Min number of chunks to drop in frequency in the spectrogram
freq_drop_count_high: 2  # Max number of chunks to drop in frequency in the spectrogram
freq_drop_replace: "zeros"  # Method of dropping chunks

freq_drop: !new:speechbrain.augment.freq_domain.SpectrogramDrop
  drop_length_low: !ref <freq_drop_length_low>
  drop_length_high: !ref <freq_drop_length_high>
  drop_count_low: !ref <freq_drop_count_low>
  drop_count_high: !ref <freq_drop_count_high>
  replace: !ref <freq_drop_replace>
  dim: 2

# Time warp
time_warp_window: 5  # Length of time warping window
time_warp_mode: "bicubic"  # Time warping method

time_warp: !new:speechbrain.augment.freq_domain.Warping
  warp_window: !ref <time_warp_window>
  warp_mode: !ref <time_warp_mode>
  dim: 1

fea_augment: !new:speechbrain.augment.augmenter.Augmenter
  parallel_augment: False
  concat_original: False
  repeat_augment: 1
  shuffle_augmentations: False
  min_augmentations: 3
  max_augmentations: 3
  augment_prob: 1.0
  augmentations: [
    !ref <time_drop>,
    !ref <freq_drop>,
    !ref <time_warp>]

do_speed_perturb: True

compute_features: !new:speechbrain.lobes.features.Fbank
  sample_rate: !ref <sample_rate>
  n_fft: !ref <n_fft>
  n_mels: !ref <n_mels>

train_logger: !new:speechbrain.utils.train_logger.FileTrainLogger
  save_file: !ref <train_log>

error_rate_computer: !name:speechbrain.utils.metric_stats.ErrorRateStats
acc_computer: !name:speechbrain.utils.Accuracy.AccuracyStats

# The pretrainer allows a mapping between pretrained files and instances that
# are declared in the yaml. E.g here, we will download the file lm.ckpt
# and it will be loaded into "lm" which is pointing to the <lm_model> defined
# before.
pretrainer: !new:speechbrain.utils.parameter_transfer.Pretrainer
  collect_in: !ref <save_folder>
  loadables:
    lm: !ref <lm_model>
    tokenizer: !ref <tokenizer>
  paths:
    lm: !ref <lm_file>
    tokenizer: !ref <tokenizer_file><|MERGE_RESOLUTION|>--- conflicted
+++ resolved
@@ -212,11 +212,7 @@
   max_decode_ratio: !ref <max_decode_ratio>
   beam_size: !ref <valid_beam_size>
   using_eos_threshold: False
-<<<<<<< HEAD
-  length_normalization: False
-=======
   length_normalization: True
->>>>>>> 44dcf3da
   scorer: !ref <scorer>
 
 test_search: !new:speechbrain.decoders.S2STransformerBeamSearcher
