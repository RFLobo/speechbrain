#!/usr/bin/python
import os
import sys
import torch
import logging
import speechbrain as sb
import numpy
import pickle

from tqdm.contrib import tqdm
from speechbrain.utils.EER import EER
from speechbrain.utils.data_utils import download_file
from speechbrain.data_io.data_io import convert_index_to_lab
from speechbrain.processing.PLDA_LDA import StatObject_SB
from speechbrain.processing.PLDA_LDA import Ndx
from speechbrain.processing.PLDA_LDA import fast_PLDA_scoring

# Logger setup
logger = logging.getLogger(__name__)
current_dir = os.path.dirname(os.path.abspath(__file__))
sys.path.append(os.path.dirname(current_dir))

# Load hyperparameters file with command-line overrides
params_file, overrides = sb.core.parse_arguments(sys.argv[1:])
with open(params_file) as fin:
    params = sb.yaml.load_extended_yaml(fin, overrides)
from voxceleb_prepare import prepare_voxceleb  # noqa E402

# Create experiment directory
sb.core.create_experiment_directory(
    experiment_directory=params.output_folder,
    params_to_save=params_file,
    overrides=overrides,
)

# Prepare data from dev of Voxceleb1
logger.info("Data preparation")
prepare_voxceleb(
    data_folder=params.data_folder,
    save_folder=params.save_folder,
<<<<<<< HEAD
    splits=["train", "dev", "enrol"],
=======
    splits=["train", "test"],
>>>>>>> 5ad9dd72
    split_ratio=[90, 10],
    seg_dur=300,
    vad=False,
    rand_seed=params.seed,
)


# Definition of the steps for xvector computation from the waveforms
def compute_x_vectors(wavs, lens, init_params=False):
    with torch.no_grad():
        wavs = wavs.to(params.device)
        feats = params.compute_features(wavs, init_params=init_params)
        feats = params.mean_var_norm(feats, lens)
        x_vect = params.xvector_model(feats, lens=lens, init_params=init_params)
        x_vect = params.mean_var_norm_xvect(
            x_vect, torch.ones(x_vect.shape[0]).to("cuda:0")
        )
    return x_vect


# Function for pre-trained model downloads
def download_and_pretrain():
    save_model_path = params.output_folder + "/save/xvect.ckpt"
    download_file(params.xvector_file, save_model_path)
    params.xvector_model.load_state_dict(
        torch.load(save_model_path), strict=True
    )


# Function to get mod and seg
def get_utt_ids_for_test(ids, data_dict):
    mod = [data_dict[x]["wav1"]["data"] for x in ids]
    seg = [data_dict[x]["wav2"]["data"] for x in ids]

    return mod, seg


# PLDA inputs for Train data
modelset, segset = [], []
xvectors = numpy.empty(shape=[0, params.xvect_dim], dtype=numpy.float64)

# Train set
train_set = params.train_loader()
ind2lab = params.train_loader.label_dict["spk_id"]["index2lab"]

# Xvector file for train data
xv_file = os.path.join(
    params.save_folder, "VoxCeleb1_train_xvectors_stat_obj.pkl"
)

# Skip extraction of train if already extracted
if not os.path.exists(xv_file):
    logger.info("Extracting xvectors from Training set..")
    with tqdm(train_set, dynamic_ncols=True) as t:
        init_params = True
        for wav, spk_id in t:
            _, wav, lens = wav
            id, spk_id, lens = spk_id

            # For modelset
            spk_id_str = convert_index_to_lab(spk_id, ind2lab)

            # Flattening speaker ids
            spk_ids = [sid[0] for sid in spk_id_str]
            modelset = modelset + spk_ids

            # For segset
            segset = segset + id

            if init_params:
                xvect = compute_x_vectors(wav, lens, init_params=True)
                params.mean_var_norm_xvect.glob_mean = torch.zeros_like(
                    xvect[0, 0, :]
                )
                params.mean_var_norm_xvect.count = 0

                # Download models from the web if needed
                if "https://" in params.xvector_file:
                    download_and_pretrain()
                else:
                    params.xvector_model.load_state_dict(
                        torch.load(params.xvector_file), strict=True
                    )

                init_params = False
                params.xvector_model.eval()
            xvect = compute_x_vectors(wav, lens)

            xv = xvect.squeeze().cpu().numpy()
            xvectors = numpy.concatenate((xvectors, xv), axis=0)

    # Speaker IDs and utterance IDs
    modelset = numpy.array(modelset, dtype="|O")
    segset = numpy.array(segset, dtype="|O")

    # intialize variables for start, stop and stat0
    s = numpy.array([None] * xvectors.shape[0])
    b = numpy.array([[1.0]] * xvectors.shape[0])

    xvectors_stat = StatObject_SB(
        modelset=modelset,
        segset=segset,
        start=s,
        stop=s,
        stat0=b,
        stat1=xvectors,
    )

    del xvectors

    # Save TRAINING Xvectors in StatObject_SB object
    xvectors_stat.save_stat_object(xv_file)
else:
    # Load the saved stat object for train xvector
    logger.info("Skipping Xvector Extraction for training set")
    logger.info("Loading previously saved stat_object for train xvectors..")
    with open(xv_file, "rb") as input:
        xvectors_stat = pickle.load(input)


# Training Gaussina PLDA model
logger.info("Training PLDA model")
params.compute_plda.plda(xvectors_stat)
logger.info("PLDA training completed")

# Enroll and Test xvector
enrol_stat_file = os.path.join(params.save_folder, "stat_enrol.pkl")
test_stat_file = os.path.join(params.save_folder, "stat_test.pkl")
ndx_file = os.path.join(params.save_folder, "ndx.pkl")

# Data loader
enrol_set_loader = params.enrol_loader()
test_set_loader = params.test_loader()


def xvect_computation_loop(split, set_loader, stat_file):

    # Extract xvectors (skip if already done)
    if not os.path.isfile(stat_file):
        init_params = True

        xvectors = numpy.empty(shape=[0, params.xvect_dim], dtype=numpy.float64)
        modelset = []
        segset = []
        with tqdm(set_loader, dynamic_ncols=True) as t:

            for wav in t:
                ids, wavs, lens = wav[0]
                mod = [x for x in ids]
                seg = [x for x in ids]
                modelset = modelset + mod
                segset = segset + seg

                # Initialize the model and perform pre-training
                if init_params:
                    xvects = compute_x_vectors(wavs, lens, init_params=True)
                    params.mean_var_norm_xvect.glob_mean = torch.zeros_like(
                        xvects[0, 0, :]
                    )
                    params.mean_var_norm_xvect.count = 0

                    # Download models from the web if needed
                    if "https://" in params.xvector_file:
                        download_and_pretrain()
                    else:
                        params.xvector_model.load_state_dict(
                            torch.load(params.xvector_file), strict=True
                        )

                    init_params = False
                    params.xvector_model.eval()

                # Enrolment and test xvectors
                xvects = compute_x_vectors(wavs, lens)
                xv = xvects.squeeze().cpu().numpy()
                xvectors = numpy.concatenate((xvectors, xv), axis=0)

        modelset = numpy.array(modelset, dtype="|O")
        segset = numpy.array(segset, dtype="|O")

        # Intialize variables for start, stop and stat0
        s = numpy.array([None] * xvectors.shape[0])
        b = numpy.array([[1.0]] * xvectors.shape[0])

        stat_obj = StatObject_SB(
            modelset=modelset,
            segset=segset,
            start=s,
            stop=s,
            stat0=b,
            stat1=xvectors,
        )
        logger.info(f"Saving stat obj for {split}")
        stat_obj.save_stat_object(stat_file)

    else:
        logger.info(f"Skipping Xvector Extraction for {split}")
        logger.info(f"Loading previously saved stat_object for {split}")

        with open(stat_file, "rb") as input:
            stat_obj = pickle.load(input)

    return stat_obj


enrol_obj = xvect_computation_loop("enrol", enrol_set_loader, enrol_stat_file)
test_obj = xvect_computation_loop("test", test_set_loader, test_stat_file)

# Prepare Ndx Object
if not os.path.isfile(ndx_file):
    models = enrol_obj.modelset
    testsegs = test_obj.modelset

    logger.info("Preparing Ndx")
    ndx_obj = Ndx(models=models, testsegs=testsegs)
    logger.info("Saving ndx obj...")
    ndx_obj.save_ndx_object(ndx_file)
else:
    logger.info("Skipping Ndx preparation")
    logger.info("Loading Ndx from disk")
    with open(ndx_file, "rb") as input:
        ndx_obj = pickle.load(input)


logger.info("PLDA scoring...")
scores_plda = fast_PLDA_scoring(
    enrol_obj,
    test_obj,
    ndx_obj,
    params.compute_plda.mean,
    params.compute_plda.F,
    params.compute_plda.Sigma,
)

# Positive and Negative scores
positive_scores = []
negative_scores = []

gt_file = os.path.join(params.data_folder, "meta", "veri_test.txt")

for line in open(gt_file):
    lab = int(line.split(" ")[0].rstrip().split(".")[0].strip())
    enrol_id = line.split(" ")[1].rstrip().split(".")[0].strip()
    test_id = line.split(" ")[2].rstrip().split(".")[0].strip()

    # Assuming enrol_id and test_id are unique
    i = int(numpy.where(scores_plda.modelset == enrol_id)[0][0])
    j = int(numpy.where(scores_plda.segset == test_id)[0][0])

    s = float(scores_plda.scoremat[i, j])

    if lab == 1:
        positive_scores.append(s)
    else:
        negative_scores.append(s)


logger.info("Computing EER... ")
del scores_plda
del xvectors_stat
del enrol_obj
del test_obj
eer = EER(torch.tensor(positive_scores), torch.tensor(negative_scores))
logger.info("EER=%f", eer)<|MERGE_RESOLUTION|>--- conflicted
+++ resolved
@@ -38,11 +38,7 @@
 prepare_voxceleb(
     data_folder=params.data_folder,
     save_folder=params.save_folder,
-<<<<<<< HEAD
     splits=["train", "dev", "enrol"],
-=======
-    splits=["train", "test"],
->>>>>>> 5ad9dd72
     split_ratio=[90, 10],
     seg_dur=300,
     vad=False,
