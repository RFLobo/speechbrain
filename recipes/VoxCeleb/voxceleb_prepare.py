"""
Data preparation.

Download: http://www.robots.ox.ac.uk/~vgg/data/voxceleb/
"""

import os
import csv
import logging
import glob
import random
import shutil
import sys  # noqa F401
import numpy as np

from speechbrain.data_io.data_io import (
    read_wav_soundfile,
    load_pkl,
    save_pkl,
)

logger = logging.getLogger(__name__)
OPT_FILE = "opt_voxceleb1_prepare.pkl"
TRAIN_CSV = "train.csv"
DEV_CSV = "dev.csv"
TEST_CSV = "test.csv"
ENROL_CSV = "enrol.csv"
SAMPLERATE = 16000


DEV_WAV = "vox1_dev_wav.zip"
TEST_WAV = "vox1_test_wav.zip"
META = "meta"


def prepare_voxceleb(
    data_folder,
    save_folder,
    splits=["train", "dev", "test"],
    split_ratio=[90, 10],
    seg_dur=300,
    amp_th=5e-04,
    rand_seed=1234,
    source=None,
    split_speaker=False,
):
    """
    Prepares the csv files for the Voxceleb1 or Voxceleb2 datasets.
    Please follow the instructions in the README.md file for
    preparing Voxceleb2.

    Arguments
    ---------
    data_folder : str
        Path to the folder where the original VoxCeleb dataset is stored.
    save_folder : str
        The directory where to store the csv files.

    splits : list
        List of splits to prepare from ['train', 'dev']
    split_ratio : list
        List if int for train and validation splits
    seg_dur : int
        Segment duration of a chunk in milliseconds
    amp_th : float
        removes segments whose average amplitude is below the
        given threshold.
    rand_seed : int
        random seed
    source : str
        Path to the folder where the VoxCeleb dataset source is stored.
    split_speaker : bool
        Speaker-wise split

    Example
    -------
    >>> from recipes.VoxCeleb.voxceleb1_prepare import prepare_voxceleb
    >>> data_folder = 'data/VoxCeleb1/'
    >>> save_folder = 'VoxData/'
    >>> splits = ['train', 'dev']
    >>> split_ratio = [90, 10]
    >>> prepare_voxceleb(data_folder, save_folder, splits, split_ratio)
    """

    # Create configuration for easily skipping data_preparation stage
    conf = {
        "data_folder": data_folder,
        "splits": splits,
        "split_ratio": split_ratio,
        "save_folder": save_folder,
        "seg_dur": seg_dur,
        "split_speaker": split_speaker,
    }

    if not os.path.exists(save_folder):
        os.makedirs(save_folder)

    # Setting ouput files
    save_opt = os.path.join(save_folder, OPT_FILE)
    save_csv_train = os.path.join(save_folder, TRAIN_CSV)
    save_csv_dev = os.path.join(save_folder, DEV_CSV)
<<<<<<< HEAD
    save_csv_test = os.path.join(save_folder, TEST_CSV)

    # Create the data folder contains VoxCeleb data from the source
    if source is not None:
        if "train" in splits and not os.path.exists(
            os.path.join(data_folder, "wav", "id10001")
        ):
            print(f"Extracting {source}/{DEV_WAV} to {data_folder}")
            shutil.unpack_archive(os.path.join(source, DEV_WAV), data_folder)
        if not os.path.exists(os.path.join(data_folder, "wav", "id10270")):
            print(f"Extracting {source}/{TEST_WAV} to {data_folder}")
            shutil.unpack_archive(os.path.join(source, TEST_WAV), data_folder)
        if not os.path.exists(os.path.join(data_folder, "meta")):
            print(f"Copying {source}/meta to {data_folder}")
            shutil.copytree(
                os.path.join(source, "meta"), os.path.join(data_folder, "meta")
            )
=======
>>>>>>> 30fb7d53

    # Check if this phase is already done (if so, skip it)
    if skip(splits, save_folder, conf):
        logger.debug("Skipping preparation, completed in previous run.")
        return

    # Additional checks to make sure the data folder contains VoxCeleb data
    if "," in data_folder:
        data_folder = data_folder.replace(" ", "").split(",")
    else:
        data_folder = [data_folder]

    # _check_voxceleb1_folders(data_folder, splits)

    msg = "\tCreating csv file for the VoxCeleb1 Dataset.."
    logger.debug(msg)

    # Split data into 90% train and 10% validation (verification split)
    wav_lst_train, wav_lst_dev = _get_utt_split_lists(
        data_folder, split_ratio, split_speaker
    )

    # Creating csv file for training data
    if "train" in splits:
<<<<<<< HEAD
        prepare_csv(seg_dur, wav_lst_train, save_csv_train)

    if "dev" in splits:
        prepare_csv(seg_dur, wav_lst_dev, save_csv_dev)

    # For PLDA verification
    if "enrol" in splits:
        prepare_csv_enrol_test(data_folder, save_folder)

    # For basic verification
=======
        prepare_csv(
            SAMPLERATE, seg_dur, wav_lst_train, save_csv_train, amp_th=amp_th
        )

    if "dev" in splits:
        prepare_csv(
            SAMPLERATE, seg_dur, wav_lst_dev, save_csv_dev, amp_th=amp_th,
        )

    # Test can be used for verification
>>>>>>> 30fb7d53
    if "test" in splits:
        prepare_csv_test(data_folder, save_csv_test)

    # Saving options (useful to skip this phase when already done)
    save_pkl(conf, save_opt)


def skip(splits, save_folder, conf):
    """
    Detects if the voxceleb data_preparation has been already done.
    If the preparation has been done, we can skip it.

    Returns
    -------
    bool
        if True, the preparation phase can be skipped.
        if False, it must be done.
    """
    # Checking csv files
    skip = True

    split_files = {
        "train": TRAIN_CSV,
        "dev": DEV_CSV,
        "test": TEST_CSV,
        "enrol": ENROL_CSV,
    }
    for split in splits:
        if not os.path.isfile(os.path.join(save_folder, split_files[split])):
            skip = False
    #  Checking saved options
    save_opt = os.path.join(save_folder, OPT_FILE)
    if skip is True:
        if os.path.isfile(save_opt):
            opts_old = load_pkl(save_opt)
            if opts_old == conf:
                skip = True
            else:
                skip = False
        else:
            skip = False

    return skip


def _check_voxceleb_folders(data_folders, splits):
    """
    Check if the data folder actually contains the Voxceleb1 dataset.

    If it does not, raise an error.

    Returns
    -------
    None

    Raises
    ------
    FileNotFoundError
    """
    for data_folder in data_folders:

        if "train" in splits:
            folder_vox1 = os.path.join(data_folder, "wav", "id10001")
            folder_vox2 = os.path.join(data_folder, "wav", "id00012")

            if not os.path.exists(folder_vox1) or not os.path.exists(
                folder_vox2
            ):
                err_msg = "the specified folder does not contain Voxceleb"
                raise FileNotFoundError(err_msg)

        if "test" in splits:
            folder = os.path.join(data_folder, "wav", "id10270")
            if not os.path.exists(folder):
                err_msg = (
                    "the folder %s does not exist (as it is expected in "
                    "the Voxceleb dataset)" % folder
                )
                raise FileNotFoundError(err_msg)

        folder = os.path.join(data_folder, "meta")
        if not os.path.exists(folder):
            err_msg = (
                "the folder %s does not exist (as it is expected in "
                "the Voxceleb dataset)" % folder
            )
            raise FileNotFoundError(err_msg)


# Used for verification split
def _get_utt_split_lists(data_folders, split_ratio, split_speaker=False):
    """
    Tot. number of speakers vox1= 1211.
    Tot. number of speakers vox2= 5994.
    Splits the audio file list into train and dev.
    This function is useful when using verification split
    """
    train_lst = []
    dev_lst = []

    for data_folder in data_folders:

        # Get test sentences (useful for verification)
        test_lst_file = os.path.join(data_folder, "meta", "veri_test.txt")
        test_lst = [
            line.rstrip("\n").split(" ")[1] for line in open(test_lst_file)
        ]
        test_lst = set(sorted(test_lst))

        test_spks = [snt.split("/")[0] for snt in test_lst]

        path = os.path.join(data_folder, "wav", "**", "*.wav")
<<<<<<< HEAD
        if split_speaker:
            # avoid test speakers for train and dev splits
            audio_files_dict = {}
            for f in glob.glob(path, recursive=True):
                spk_id = f.split("/wav/")[1].split("/")[0]
                if spk_id not in test_spks:
                    audio_files_dict.setdefault(spk_id, []).append(f)

            spk_id_list = list(audio_files_dict.keys())
            random.shuffle(spk_id_list)
            split = int(0.01 * split_ratio[0] * len(spk_id_list))
            for spk_id in spk_id_list[:split]:
                train_lst.extend(audio_files_dict[spk_id])

            for spk_id in spk_id_list[split:]:
                dev_lst.extend(audio_files_dict[spk_id])
        else:
            # avoid test speakers for train and dev splits
            audio_files_list = []
            for f in glob.glob(path, recursive=True):
                spk_id = f.split("/wav/")[1].split("/")[0]
                if spk_id not in test_spks:
                    audio_files_list.append(f)
=======

        for f in glob.glob(path, recursive=True):
            spk_id = f.split("/wav/")[1].split("/")[0]
            if spk_id not in test_spks:
                audio_files_list.append(f)
>>>>>>> 30fb7d53

            random.shuffle(audio_files_list)
            split = int(0.01 * split_ratio[0] * len(audio_files_list))
            train_snts = audio_files_list[:split]
            dev_snts = audio_files_list[split:]

            train_lst.extend(train_snts)
            dev_lst.extend(dev_snts)

    return train_lst, dev_lst


def _get_chunks(seg_dur, audio_id, audio_duration):
    """
    Returns list of chunks
    """
    num_chunks = int(audio_duration * 100 / seg_dur)  # all in milliseconds

    chunk_lst = [
        audio_id + "_" + str(i * seg_dur) + "_" + str(i * seg_dur + seg_dur)
        for i in range(num_chunks)
    ]

    return chunk_lst


<<<<<<< HEAD
def prepare_csv(seg_dur, wav_lst, csv_file, vad=False):
=======
def prepare_csv(samplerate, seg_dur, wav_lst, csv_file, amp_th=0):
>>>>>>> 30fb7d53
    """
    Creates the csv file given a list of wav files.

    Arguments
    ---------
    wav_lst : list
        The list of wav files of a given data split.
    csv_file : str
        The path of the output csv file
    amp_th: float
        Threshold on the average amplitude on the chunk.
        If under this threshold, the chunk is discarded.

    Returns
    -------
    None
    """

    msg = '\t"Creating csv lists in  %s..."' % (csv_file)
    logger.debug(msg)

    csv_output = [
        [
            "ID",
            "duration",
            "wav",
            "wav_format",
            "wav_opts",
            "spk_id",
            "spk_id_format",
            "spk_id_opts",
        ]
    ]

    # For assiging unique ID to each chunk
    my_sep = "--"
    entry = []
    # Processing all the wav files in the list
    for wav_file in wav_lst:

        # Getting sentence and speaker ids
        [spk_id, sess_id, utt_id] = wav_file.split("/")[-3:]
        audio_id = my_sep.join([spk_id, sess_id, utt_id.split(".")[0]])

        # Reading the signal (to retrieve duration in seconds)
        signal = read_wav_soundfile(wav_file)
<<<<<<< HEAD
        audio_duration = signal.shape[0] / SAMPLERATE

        start_sample = 0
        stop_sample = signal.shape[0]
        sample_dur = int(seg_dur / 100 * SAMPLERATE)
        wav_opt = (
            "start:"
            + str(start_sample)
            + " stop:"
            + str(stop_sample)
            + " frames:"
            + str(sample_dur)
        )
        # Composition of the csv_line
        csv_line = [
            audio_id,
            str(audio_duration / 100),
            wav_file,
            "wav",
            wav_opt,
            spk_id,
            "string",
            " ",
        ]
=======
        audio_duration = signal.shape[0] / samplerate

        uniq_chunks_list = _get_chunks(seg_dur, audio_id, audio_duration)

        for chunk in uniq_chunks_list:
            s, e = chunk.split("_")[-2:]
            start_sample = int(int(s) / 100 * samplerate)
            end_sample = int(int(e) / 100 * samplerate)

            #  Avoid chunks with very small energy
            mean_sig = np.mean(np.abs(signal[start_sample:end_sample]))
            if mean_sig < amp_th:
                continue

            start_stop = (
                "start:" + str(start_sample) + " stop:" + str(end_sample)
            )

            # Composition of the csv_line
            csv_line = [
                chunk,
                str(audio_duration),
                wav_file,
                "wav",
                start_stop,
                spk_id,
                "string",
                " ",
            ]
>>>>>>> 30fb7d53

        entry.append(csv_line)

    csv_output = csv_output + entry

    # Writing the csv lines
    with open(csv_file, mode="w") as csv_f:
        csv_writer = csv.writer(
            csv_f, delimiter=",", quotechar='"', quoting=csv.QUOTE_MINIMAL
        )

        for line in csv_output:
            csv_writer.writerow(line)

    # Final prints
    msg = "\t%s Sucessfully created!" % (csv_file)
    logger.debug(msg)


def prepare_csv_enrol_test(data_folders, save_folder):
    """
    Creates the csv file for test data (useful for verification)

    Arguments
    ---------
    data_folder : str
        Path of the data folders
    save_folder : str
        The directory where to store the csv files.

    Returns
    -------
    None
    """

    # msg = '\t"Creating csv lists in  %s..."' % (csv_file)
    # logger.debug(msg)

    csv_output_head = [
        ["ID", "duration", "wav", "wav_format", "wav_opts"]
    ]  # noqa E231

    for data_folder in data_folders:

        test_lst_file = os.path.join(data_folder, "meta", "veri_test.txt")

        enrol_ids, test_ids = [], []

        # Get unique ids (enrol and test utterances)
        for line in open(test_lst_file):
            e_id = line.split(" ")[1].rstrip().split(".")[0].strip()
            t_id = line.split(" ")[2].rstrip().split(".")[0].strip()
            enrol_ids.append(e_id)
            test_ids.append(t_id)

        enrol_ids = list(np.unique(np.array(enrol_ids)))
        test_ids = list(np.unique(np.array(test_ids)))

        # Prepare enrol csv
        logger.debug("preparing enrol csv")
        enrol_csv = []
        for id in enrol_ids:
            wav = data_folder + "/wav/" + id + ".wav"

            # Reading the signal (to retrieve duration in seconds)
            signal = read_wav_soundfile(wav)
            audio_duration = signal.shape[0] / SAMPLERATE

            csv_line = [
                id,
                audio_duration,
                wav,
                "wav",
                "",
            ]

            enrol_csv.append(csv_line)

        csv_output = csv_output_head + enrol_csv
        csv_file = save_folder + ENROL_CSV

        # Writing the csv lines
        with open(csv_file, mode="w") as csv_f:
            csv_writer = csv.writer(
                csv_f, delimiter=",", quotechar='"', quoting=csv.QUOTE_MINIMAL
            )
            for line in csv_output:
                csv_writer.writerow(line)

        # Prepare test csv
        logger.debug("preparing test csv")
        test_csv = []
        for id in test_ids:
            wav = data_folder + "/wav/" + id + ".wav"

            # Reading the signal (to retrieve duration in seconds)
            signal = read_wav_soundfile(wav)
            audio_duration = signal.shape[0] / SAMPLERATE

            csv_line = [
                id,
                audio_duration,
                wav,
                "wav",
                "",
            ]

            test_csv.append(csv_line)

        csv_output = csv_output_head + test_csv
        csv_file = save_folder + TEST_CSV

        # Writing the csv lines
        with open(csv_file, mode="w") as csv_f:
            csv_writer = csv.writer(
                csv_f, delimiter=",", quotechar='"', quoting=csv.QUOTE_MINIMAL
            )
            for line in csv_output:
                csv_writer.writerow(line)


def prepare_csv_test(data_folders, csv_file):
    """
    Creates the csv file for test data (useful for verification)

    Arguments
    ---------
    data_folder : str
        Path of the data folders
    csv_file : str
        The path of the output csv file

    Returns
    -------
    None
    """

    msg = '\t"Creating csv lists in  %s..."' % (csv_file)
    logger.debug(msg)

    csv_output = [
        [
            "ID",
            "duration",
            "wav1",
            "wav1_format",
            "wav1_opts",
            "wav2",
            "wav2_format",
            "wav2_opts",
            "lab_verification",
            "lab_verification_format",
            "lab_verification_opts",
        ]
    ]

    entry = []
    cnt = 0
    for data_folder in data_folders:
        test_lst_file = os.path.join(data_folder, "meta", "veri_test.txt")

        for line in open(test_lst_file):
            cnt = cnt + 1
            test_id = "test_" + str(cnt)

            lab_verification = line.split(" ")[0]
            test_1_wav = data_folder + "/wav/" + line.split(" ")[1].rstrip()
            test_2_wav = data_folder + "/wav/" + line.split(" ")[2].rstrip()

            # Reading the signal (to retrieve duration in seconds)
            signal = read_wav_soundfile(test_1_wav)
            audio_duration = signal.shape[0] / SAMPLERATE

            # Composition of the csv_line
            csv_line = [
                test_id,
                audio_duration,
                test_1_wav,
                "wav",
                "",
                test_2_wav,
                "wav",
                "",
                lab_verification,
                "string",
                "",
            ]

            entry.append(csv_line)

    csv_output = csv_output + entry

    # Writing the csv lines
    with open(csv_file, mode="w") as csv_f:
        csv_writer = csv.writer(
            csv_f, delimiter=",", quotechar='"', quoting=csv.QUOTE_MINIMAL
        )
        for line in csv_output:
            csv_writer.writerow(line)<|MERGE_RESOLUTION|>--- conflicted
+++ resolved
@@ -40,9 +40,9 @@
     split_ratio=[90, 10],
     seg_dur=300,
     amp_th=5e-04,
-    rand_seed=1234,
     source=None,
     split_speaker=False,
+    random_segment=False,
 ):
     """
     Prepares the csv files for the Voxceleb1 or Voxceleb2 datasets.
@@ -65,12 +65,12 @@
     amp_th : float
         removes segments whose average amplitude is below the
         given threshold.
-    rand_seed : int
-        random seed
     source : str
         Path to the folder where the VoxCeleb dataset source is stored.
     split_speaker : bool
         Speaker-wise split
+    random_segment : bool
+        Train random segment
 
     Example
     -------
@@ -99,7 +99,6 @@
     save_opt = os.path.join(save_folder, OPT_FILE)
     save_csv_train = os.path.join(save_folder, TRAIN_CSV)
     save_csv_dev = os.path.join(save_folder, DEV_CSV)
-<<<<<<< HEAD
     save_csv_test = os.path.join(save_folder, TEST_CSV)
 
     # Create the data folder contains VoxCeleb data from the source
@@ -117,8 +116,6 @@
             shutil.copytree(
                 os.path.join(source, "meta"), os.path.join(data_folder, "meta")
             )
-=======
->>>>>>> 30fb7d53
 
     # Check if this phase is already done (if so, skip it)
     if skip(splits, save_folder, conf):
@@ -143,29 +140,16 @@
 
     # Creating csv file for training data
     if "train" in splits:
-<<<<<<< HEAD
-        prepare_csv(seg_dur, wav_lst_train, save_csv_train)
+        prepare_csv(seg_dur, wav_lst_train, save_csv_train, random_segment)
 
     if "dev" in splits:
-        prepare_csv(seg_dur, wav_lst_dev, save_csv_dev)
+        prepare_csv(seg_dur, wav_lst_dev, save_csv_dev, random_segment)
 
     # For PLDA verification
     if "enrol" in splits:
         prepare_csv_enrol_test(data_folder, save_folder)
 
     # For basic verification
-=======
-        prepare_csv(
-            SAMPLERATE, seg_dur, wav_lst_train, save_csv_train, amp_th=amp_th
-        )
-
-    if "dev" in splits:
-        prepare_csv(
-            SAMPLERATE, seg_dur, wav_lst_dev, save_csv_dev, amp_th=amp_th,
-        )
-
-    # Test can be used for verification
->>>>>>> 30fb7d53
     if "test" in splits:
         prepare_csv_test(data_folder, save_csv_test)
 
@@ -278,7 +262,6 @@
         test_spks = [snt.split("/")[0] for snt in test_lst]
 
         path = os.path.join(data_folder, "wav", "**", "*.wav")
-<<<<<<< HEAD
         if split_speaker:
             # avoid test speakers for train and dev splits
             audio_files_dict = {}
@@ -302,13 +285,6 @@
                 spk_id = f.split("/wav/")[1].split("/")[0]
                 if spk_id not in test_spks:
                     audio_files_list.append(f)
-=======
-
-        for f in glob.glob(path, recursive=True):
-            spk_id = f.split("/wav/")[1].split("/")[0]
-            if spk_id not in test_spks:
-                audio_files_list.append(f)
->>>>>>> 30fb7d53
 
             random.shuffle(audio_files_list)
             split = int(0.01 * split_ratio[0] * len(audio_files_list))
@@ -335,11 +311,9 @@
     return chunk_lst
 
 
-<<<<<<< HEAD
-def prepare_csv(seg_dur, wav_lst, csv_file, vad=False):
-=======
-def prepare_csv(samplerate, seg_dur, wav_lst, csv_file, amp_th=0):
->>>>>>> 30fb7d53
+def prepare_csv(
+    samplerate, seg_dur, wav_lst, csv_file, random_segment=False, amp_th=0
+):
     """
     Creates the csv file given a list of wav files.
 
@@ -349,6 +323,8 @@
         The list of wav files of a given data split.
     csv_file : str
         The path of the output csv file
+    random_segment: bool
+        Read random segments
     amp_th: float
         Threshold on the average amplitude on the chunk.
         If under this threshold, the chunk is discarded.
@@ -386,64 +362,63 @@
 
         # Reading the signal (to retrieve duration in seconds)
         signal = read_wav_soundfile(wav_file)
-<<<<<<< HEAD
-        audio_duration = signal.shape[0] / SAMPLERATE
-
-        start_sample = 0
-        stop_sample = signal.shape[0]
-        sample_dur = int(seg_dur / 100 * SAMPLERATE)
-        wav_opt = (
-            "start:"
-            + str(start_sample)
-            + " stop:"
-            + str(stop_sample)
-            + " frames:"
-            + str(sample_dur)
-        )
-        # Composition of the csv_line
-        csv_line = [
-            audio_id,
-            str(audio_duration / 100),
-            wav_file,
-            "wav",
-            wav_opt,
-            spk_id,
-            "string",
-            " ",
-        ]
-=======
-        audio_duration = signal.shape[0] / samplerate
-
-        uniq_chunks_list = _get_chunks(seg_dur, audio_id, audio_duration)
-
-        for chunk in uniq_chunks_list:
-            s, e = chunk.split("_")[-2:]
-            start_sample = int(int(s) / 100 * samplerate)
-            end_sample = int(int(e) / 100 * samplerate)
-
-            #  Avoid chunks with very small energy
-            mean_sig = np.mean(np.abs(signal[start_sample:end_sample]))
-            if mean_sig < amp_th:
-                continue
-
-            start_stop = (
-                "start:" + str(start_sample) + " stop:" + str(end_sample)
+        if random_segment:
+            audio_duration = signal.shape[0] / SAMPLERATE
+
+            start_sample = 0
+            stop_sample = signal.shape[0]
+            sample_dur = int(seg_dur / 100 * SAMPLERATE)
+            wav_opt = (
+                "start:"
+                + str(start_sample)
+                + " stop:"
+                + str(stop_sample)
+                + " frames:"
+                + str(sample_dur)
             )
-
             # Composition of the csv_line
             csv_line = [
-                chunk,
-                str(audio_duration),
+                audio_id,
+                str(audio_duration / 100),
                 wav_file,
                 "wav",
-                start_stop,
+                wav_opt,
                 spk_id,
                 "string",
                 " ",
             ]
->>>>>>> 30fb7d53
-
-        entry.append(csv_line)
+            entry.append(csv_line)
+        else:
+            audio_duration = signal.shape[0] / samplerate
+
+            uniq_chunks_list = _get_chunks(seg_dur, audio_id, audio_duration)
+
+            for chunk in uniq_chunks_list:
+                s, e = chunk.split("_")[-2:]
+                start_sample = int(int(s) / 100 * samplerate)
+                end_sample = int(int(e) / 100 * samplerate)
+
+                #  Avoid chunks with very small energy
+                mean_sig = np.mean(np.abs(signal[start_sample:end_sample]))
+                if mean_sig < amp_th:
+                    continue
+
+                start_stop = (
+                    "start:" + str(start_sample) + " stop:" + str(end_sample)
+                )
+
+                # Composition of the csv_line
+                csv_line = [
+                    chunk,
+                    str(audio_duration),
+                    wav_file,
+                    "wav",
+                    start_stop,
+                    spk_id,
+                    "string",
+                    " ",
+                ]
+                entry.append(csv_line)
 
     csv_output = csv_output + entry
 
