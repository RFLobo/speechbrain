--- conflicted
+++ resolved
@@ -93,14 +93,6 @@
         # TOFIX: CTC fine-tuning currently is unstable
         # This is certainly due to CTC being done in fp16 instead of fp32
         if self.auto_mix_prec:
-<<<<<<< HEAD
-
-            if not self.hparams.w2v2.freeze:
-                self.wav2vec_optimizer.zero_grad()
-            self.model_optimizer.zero_grad()
-
-=======
->>>>>>> b9f2a31a
             with torch.cuda.amp.autocast():
                 with self.no_sync():
                     outputs = self.compute_forward(batch, sb.Stage.TRAIN)
@@ -111,20 +103,7 @@
                 ).backward()
             if should_step:
 
-<<<<<<< HEAD
-            self.scaler.scale(loss).backward()
-            if not self.hparams.w2v2.freeze:
-                self.scaler.unscale_(self.wav2vec_optimizer)
-            self.scaler.unscale_(self.model_optimizer)
-
-            if self.check_gradients(loss):
                 if not self.hparams.w2v2.freeze:
-                    self.scaler.step(self.wav2vec_optimizer)
-                self.scaler.step(self.model_optimizer)
-
-            self.scaler.update()
-=======
-                if not self.hparams.wav2vec2.freeze:
                     self.scaler.unscale_(self.wav2vec_optimizer)
                 self.scaler.unscale_(self.model_optimizer)
                 if self.check_gradients(loss):
@@ -134,7 +113,6 @@
                 self.scaler.update()
                 self.zero_grad()
                 self.optimizer_step += 1
->>>>>>> b9f2a31a
         else:
             # This is mandatory because HF models have a weird behavior with DDP
             # on the forward pass
@@ -142,26 +120,12 @@
                 outputs = self.compute_forward(batch, sb.Stage.TRAIN)
 
             loss = self.compute_objectives(outputs, batch, sb.Stage.TRAIN)
-<<<<<<< HEAD
-            loss.backward()
-
-            if self.check_gradients(loss):
-                if not self.hparams.w2v2.freeze:
-                    self.wav2vec_optimizer.step()
-                self.model_optimizer.step()
-
-            if not self.hparams.w2v2.freeze:
-                self.wav2vec_optimizer.zero_grad()
-            self.model_optimizer.zero_grad()
-
-        return loss.detach()
-=======
 
             with self.no_sync(not should_step):
                 (loss / self.grad_accumulation_factor).backward()
             if should_step:
                 if self.check_gradients(loss):
-                    if not self.hparams.wav2vec2.freeze:
+                    if not self.hparams.w2v2.freeze:
                         self.wav2vec_optimizer.step()
                     self.model_optimizer.step()
                 self.zero_grad()
@@ -169,7 +133,6 @@
 
         self.on_fit_batch_end(batch, outputs, loss, should_step)
         return loss.detach().cpu()
->>>>>>> b9f2a31a
 
     def evaluate_batch(self, batch, stage):
         """Computations needed for validation/test batches"""
