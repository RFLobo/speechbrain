# -*- coding: utf-8 -*-
""" runlike this
# python train.py --device=cuda:0 --max_grad_norm=1.0 hparams.yaml	

to infer simply load saved model and do
 savemodel.infer(text_Sequence,len(textsequence))
 
 were text_Sequence is the ouput of the text_to_sequence function from 
 textToSequence.py (from textToSequence import text_to_sequence)

"""

import torch
from torchaudio import transforms
import speechbrain as sb
import speechbrain
from speechbrain.dataio.dataloader import SaveableDataLoader
from speechbrain.dataio.dataset import DynamicItemDataset
from hyperpyyaml import load_hyperpyyaml
import sys
import os
import logging

from textToSequence import text_to_sequence

sys.path.append("..")

logger = logging.getLogger(__name__)


class Tacotron2Brain(sb.Brain):

    def compute_forward(self, batch, stage):
        inputs, y, num_items = batch_to_gpu(batch)
        return self.hparams.model(inputs)  # 1#2#

    def compute_objectives(self, predictions, batch, stage):
        """Computes the loss given the predicted and targeted outputs.
        Arguments
        ---------
        predictions : torch.Tensor
            The model generated spectrograms and other metrics from `compute_forward`.
        batch : PaddedBatch
            This batch object contains all the relevant tensors for computation.
        stage : sb.Stage
            One of sb.Stage.TRAIN, sb.Stage.VALID, or sb.Stage.TEST.
        Returns
        -------
        loss : torch.Tensor
            A one-element tensor used for backpropagating the gradient.
        """
        
        inputs, y, num_items = batch_to_gpu(batch)
        return criterion(predictions, y)

    def on_stage_end(self, stage, stage_loss, epoch):
        """Gets called at the end of an epoch.
        Arguments
        ---------
        stage : sb.Stage
            One of sb.Stage.TRAIN, sb.Stage.VALID, sb.Stage.TEST
        stage_loss : float
            The average loss for all of the data processed in this stage.
        epoch : int
            The currently-starting epoch. This is passed
            `None` during the test stage.
        """
<<<<<<< HEAD

=======
        
        
>>>>>>> e8b8dc9f
        # Store the train loss until the validation stage.
        if stage == sb.Stage.TRAIN:
            self.train_loss = stage_loss
        # Summarize the statistics from the stage for record-keeping.
        else:
            stats = {
                "loss": stage_loss,
            }
        
        # At the end of validation, we can write
        if stage == sb.Stage.VALID:
            # Update learning rate
            old_lr, new_lr = self.hparams.lr_annealing(stage_loss)  # 1#2#
            sb.nnet.schedulers.update_learning_rate(self.optimizer, new_lr)
        
            # The train_logger writes a summary to stdout and to the logfile.
            self.hparams.train_logger.log_stats(  # 1#2#
                {"Epoch": epoch},
                train_stats={"loss": self.train_loss},
                valid_stats=stats,
            )
        
            # Save the current checkpoint and delete previous checkpoints.
            self.checkpointer.save_and_keep_only(meta=stats, min_keys=["loss"])
<<<<<<< HEAD

=======
        
        
>>>>>>> e8b8dc9f
        # We also write statistics about test data to stdout and to the logfile.
        if stage == sb.Stage.TEST:
            self.hparams.train_logger.log_stats(
                {"Epoch loaded": self.hparams.epoch_counter.current},
                test_stats=stats,
            )


def dataio_prepare(hparams):
    """This function prepares the datasets to be used in the brain class.
    It also defines the data processing pipeline through user-defined functions."""

    data_folder = hparams["data_folder"]

    train_data = DynamicItemDataset.from_json(
        json_path=hparams["json_train"], replacements={
            "data_root": data_folder},
    )

    valid_data = sb.dataio.dataset.DynamicItemDataset.from_json(
        json_path=hparams["json_valid"], replacements={
            "data_root": data_folder},
    )

    test_data = sb.dataio.dataset.DynamicItemDataset.from_json(
        json_path=hparams["json_test"], replacements={"data_root": data_folder},
    )

    datasets = [train_data, valid_data, test_data]

    audio_toMel = transforms.MelSpectrogram(
<<<<<<< HEAD
        sample_rate=hparams['sampling_rate'],

        hop_length=hparams['hop_length'],
        win_length=hparams['win_length'],
        n_fft=hparams['n_fft'],
        n_mels=hparams['n_mel_channels'],
        f_min=hparams['mel_fmin'],
        f_max=hparams['mel_fmax'],
        normalized=hparams['mel_normalized'],
    )

    #  Define audio and text pipeline:
    @speechbrain.utils.data_pipeline.takes("file_path", "words")
=======
		sample_rate = hparams['sampling_rate'] ,
		
		hop_length = hparams['hop_length'] ,
		win_length = hparams['win_length'] ,
		n_fft=hparams['n_fft'],
		n_mels = hparams['n_mel_channels'] ,
		f_min = hparams['mel_fmin'],
		f_max =hparams['mel_fmax'],
		normalized=hparams['mel_normalized'],
		)

		#  Define audio and text pipeline:
    @speechbrain.utils.data_pipeline.takes("file_path","words")
>>>>>>> e8b8dc9f
    @speechbrain.utils.data_pipeline.provides("mel_text_pair")
    def audio_pipeline(file_path, words):
        text_seq = torch.IntTensor(
            text_to_sequence(
                words, hparams['text_cleaners']))
        audio = speechbrain.dataio.dataio.read_audio(file_path)
        mel = audio_toMel(audio)
        len_text = len(text_seq)
        yield text_seq, mel, len_text

<<<<<<< HEAD
        # set outputs
    speechbrain.dataio.dataset.add_dynamic_item(datasets, audio_pipeline)
=======
		# set outputs
    speechbrain.dataio.dataset.add_dynamic_item(datasets, audio_pipeline) 
>>>>>>> e8b8dc9f
    speechbrain.dataio.dataset.set_output_keys(
        datasets, ["mel_text_pair"],
    )
    # create dataloaders that are passed to the model.
    train_data_loader = SaveableDataLoader(
        train_data,
        batch_size=hparams['batch_size'],
        collate_fn=TextMelCollate(),
        drop_last=True)
    valid_data_loader = SaveableDataLoader(
        valid_data,
        batch_size=hparams['batch_size'],
        collate_fn=TextMelCollate(),
        drop_last=True)
    test_data_loader = SaveableDataLoader(
        test_data,
        batch_size=hparams['batch_size'],
        collate_fn=TextMelCollate(),
        drop_last=True)

    return train_data_loader, valid_data_loader, test_data_loader
    

<<<<<<< HEAD

# some helper functoions
=======
#some helper functoions 
>>>>>>> e8b8dc9f
def batch_to_gpu(batch):
    text_padded, input_lengths, mel_padded, gate_padded, \
        output_lengths, len_x = batch
    text_padded = to_gpu(text_padded).long()
    input_lengths = to_gpu(input_lengths).long()
    max_len = torch.max(input_lengths.data).item()
    mel_padded = to_gpu(mel_padded).float()
    gate_padded = to_gpu(gate_padded).float()
    output_lengths = to_gpu(output_lengths).long()
    x = (text_padded, input_lengths, mel_padded, max_len, output_lengths)
    y = (mel_padded, gate_padded)
    len_x = torch.sum(output_lengths)
    return (x, y, len_x)


def to_gpu(x):
    x = x.contiguous()

    if torch.cuda.is_available():
        x = x.cuda(non_blocking=True)
    return x
<<<<<<< HEAD


def criterion(model_output, targets):
    mel_target, gate_target = targets[0], targets[1]
    mel_target.requires_grad = False
    gate_target.requires_grad = False
    gate_target = gate_target.view(-1, 1)

    mel_out, mel_out_postnet, gate_out, _ = model_output
    gate_out = gate_out.view(-1, 1)
    mel_loss = torch.nn.MSELoss()(mel_out, mel_target) + \
        torch.nn.MSELoss()(mel_out_postnet, mel_target)
    gate_loss = torch.nn.BCEWithLogitsLoss()(gate_out, gate_target)
    return mel_loss + gate_loss


# custome Collate function for the dataloader
=======
    
    
 ############loss fucntion
def criterion( model_output, targets):
   mel_target, gate_target = targets[0], targets[1]
   mel_target.requires_grad = False
   gate_target.requires_grad = False
   gate_target = gate_target.view(-1, 1)

   mel_out, mel_out_postnet, gate_out, _ = model_output
   gate_out = gate_out.view(-1, 1)
   mel_loss = torch.nn.MSELoss()(mel_out, mel_target) + \
       torch.nn.MSELoss()(mel_out_postnet, mel_target)
   gate_loss = torch.nn.BCEWithLogitsLoss()(gate_out, gate_target)
   return mel_loss + gate_loss
   
   
### custome Collate function for the dataloader
>>>>>>> e8b8dc9f
class TextMelCollate():
    """ Zero-pads model inputs and targets based on number of frames per setep
    """

    def __init__(self, n_frames_per_step=1):
        self.n_frames_per_step = n_frames_per_step

    def __call__(self, batch):
        """Collate's training batch from normalized text and mel-spectrogram
        PARAMS
        ------
        batch: [text_normalized, mel_normalized]
        """
<<<<<<< HEAD
        for i in range(
                len(batch)):  # the pipline return a dictionary wiht one elemnent
            batch[i] = list(batch[i].values())[0]

=======
        for i in range(len(batch)): #the pipline return a dictionary wiht one elemnent 
            batch[i]=list(batch[i].values())[0]
            
>>>>>>> e8b8dc9f
        # Right zero-pad all one-hot text sequences to max input length
        input_lengths, ids_sorted_decreasing = torch.sort(
            torch.LongTensor([len(x[0]) for x in batch]),
            dim=0, descending=True)
        max_input_len = input_lengths[0]

        text_padded = torch.LongTensor(len(batch), max_input_len)
        text_padded.zero_()
        for i in range(len(ids_sorted_decreasing)):
            text = batch[ids_sorted_decreasing[i]][0]
            text_padded[i, :text.size(0)] = text

        # Right zero-pad mel-spec
        num_mels = batch[0][1].size(0)
        max_target_len = max([x[1].size(1) for x in batch])
        if max_target_len % self.n_frames_per_step != 0:
            max_target_len += self.n_frames_per_step - \
                max_target_len % self.n_frames_per_step
            assert max_target_len % self.n_frames_per_step == 0

        # include mel padded and gate padded
        mel_padded = torch.FloatTensor(len(batch), num_mels, max_target_len)
        mel_padded.zero_()
        gate_padded = torch.FloatTensor(len(batch), max_target_len)
        gate_padded.zero_()
        output_lengths = torch.LongTensor(len(batch))
        for i in range(len(ids_sorted_decreasing)):
            mel = batch[ids_sorted_decreasing[i]][1]
            mel_padded[i, :, :mel.size(1)] = mel
            gate_padded[i, mel.size(1) - 1:] = 1
            output_lengths[i] = mel.size(1)

        # count number of items - characters in text
        len_x = [x[2] for x in batch]
        len_x = torch.Tensor(len_x)
        return text_padded, input_lengths, mel_padded, gate_padded, \
            output_lengths, len_x


if __name__ == "__main__":

    # Load hyperparameters file with command-line overrides
    #########
    hparams_file, run_opts, overrides = sb.parse_arguments(sys.argv[1:])
<<<<<<< HEAD

=======
    #hparams_file="hparams.yaml"
    #device = torch.device("cuda:0" if torch.cuda.is_available() else "cpu") 
    #run_opts={"device ": device}
    
>>>>>>> e8b8dc9f
    #############
    with open(hparams_file) as fin:
        hparams = load_hyperpyyaml(fin, overrides)

    show_results_every = 5  # plots results every N iterations

    # If distributed_launch=True then
    # create ddp_group with the right communication protocol
    # sb.utils.distributed.ddp_init_group(run_opts)

    # Create experiment directory
    sb.create_experiment_directory(
        experiment_directory=hparams["output_folder"],
        hyperparams_to_save=hparams_file,
        overrides=overrides
    )

    # Dataset prep
    # here we create the datasets objects as well as tokenization and encoding
    train_set, valid_set, test_set = dataio_prepare(hparams)

    # Brain class initialization
    tacotron2_brain = Tacotron2Brain(
        modules=hparams["modules"],
        opt_class=hparams["opt_class"],
        hparams=hparams,
        run_opts=run_opts,
        checkpointer=hparams["checkpointer"],
    )

    # Training
    tacotron2_brain.fit(
        tacotron2_brain.hparams.epoch_counter,
        train_set,
        valid_set
        
    )

    # Test
    tacotron2_brain.evaluate(test_set)<|MERGE_RESOLUTION|>--- conflicted
+++ resolved
@@ -1,11 +1,11 @@
 # -*- coding: utf-8 -*-
 """ runlike this
-# python train.py --device=cuda:0 --max_grad_norm=1.0 hparams.yaml	
+# python train.py --device=cuda:0 --max_grad_norm=1.0 hparams.yaml
 
 to infer simply load saved model and do
  savemodel.infer(text_Sequence,len(textsequence))
- 
- were text_Sequence is the ouput of the text_to_sequence function from 
+
+ were text_Sequence is the ouput of the text_to_sequence function from
  textToSequence.py (from textToSequence import text_to_sequence)
 
 """
@@ -49,7 +49,7 @@
         loss : torch.Tensor
             A one-element tensor used for backpropagating the gradient.
         """
-        
+
         inputs, y, num_items = batch_to_gpu(batch)
         return criterion(predictions, y)
 
@@ -65,12 +65,8 @@
             The currently-starting epoch. This is passed
             `None` during the test stage.
         """
-<<<<<<< HEAD
-
-=======
-        
-        
->>>>>>> e8b8dc9f
+
+
         # Store the train loss until the validation stage.
         if stage == sb.Stage.TRAIN:
             self.train_loss = stage_loss
@@ -79,28 +75,24 @@
             stats = {
                 "loss": stage_loss,
             }
-        
+
         # At the end of validation, we can write
         if stage == sb.Stage.VALID:
             # Update learning rate
             old_lr, new_lr = self.hparams.lr_annealing(stage_loss)  # 1#2#
             sb.nnet.schedulers.update_learning_rate(self.optimizer, new_lr)
-        
+
             # The train_logger writes a summary to stdout and to the logfile.
             self.hparams.train_logger.log_stats(  # 1#2#
                 {"Epoch": epoch},
                 train_stats={"loss": self.train_loss},
                 valid_stats=stats,
             )
-        
+
             # Save the current checkpoint and delete previous checkpoints.
             self.checkpointer.save_and_keep_only(meta=stats, min_keys=["loss"])
-<<<<<<< HEAD
-
-=======
-        
-        
->>>>>>> e8b8dc9f
+
+
         # We also write statistics about test data to stdout and to the logfile.
         if stage == sb.Stage.TEST:
             self.hparams.train_logger.log_stats(
@@ -132,23 +124,8 @@
     datasets = [train_data, valid_data, test_data]
 
     audio_toMel = transforms.MelSpectrogram(
-<<<<<<< HEAD
-        sample_rate=hparams['sampling_rate'],
-
-        hop_length=hparams['hop_length'],
-        win_length=hparams['win_length'],
-        n_fft=hparams['n_fft'],
-        n_mels=hparams['n_mel_channels'],
-        f_min=hparams['mel_fmin'],
-        f_max=hparams['mel_fmax'],
-        normalized=hparams['mel_normalized'],
-    )
-
-    #  Define audio and text pipeline:
-    @speechbrain.utils.data_pipeline.takes("file_path", "words")
-=======
 		sample_rate = hparams['sampling_rate'] ,
-		
+
 		hop_length = hparams['hop_length'] ,
 		win_length = hparams['win_length'] ,
 		n_fft=hparams['n_fft'],
@@ -160,7 +137,6 @@
 
 		#  Define audio and text pipeline:
     @speechbrain.utils.data_pipeline.takes("file_path","words")
->>>>>>> e8b8dc9f
     @speechbrain.utils.data_pipeline.provides("mel_text_pair")
     def audio_pipeline(file_path, words):
         text_seq = torch.IntTensor(
@@ -171,13 +147,8 @@
         len_text = len(text_seq)
         yield text_seq, mel, len_text
 
-<<<<<<< HEAD
-        # set outputs
+		# set outputs
     speechbrain.dataio.dataset.add_dynamic_item(datasets, audio_pipeline)
-=======
-		# set outputs
-    speechbrain.dataio.dataset.add_dynamic_item(datasets, audio_pipeline) 
->>>>>>> e8b8dc9f
     speechbrain.dataio.dataset.set_output_keys(
         datasets, ["mel_text_pair"],
     )
@@ -199,14 +170,9 @@
         drop_last=True)
 
     return train_data_loader, valid_data_loader, test_data_loader
-    
-
-<<<<<<< HEAD
-
-# some helper functoions
-=======
-#some helper functoions 
->>>>>>> e8b8dc9f
+
+
+#some helper functoions
 def batch_to_gpu(batch):
     text_padded, input_lengths, mel_padded, gate_padded, \
         output_lengths, len_x = batch
@@ -228,27 +194,8 @@
     if torch.cuda.is_available():
         x = x.cuda(non_blocking=True)
     return x
-<<<<<<< HEAD
-
-
-def criterion(model_output, targets):
-    mel_target, gate_target = targets[0], targets[1]
-    mel_target.requires_grad = False
-    gate_target.requires_grad = False
-    gate_target = gate_target.view(-1, 1)
-
-    mel_out, mel_out_postnet, gate_out, _ = model_output
-    gate_out = gate_out.view(-1, 1)
-    mel_loss = torch.nn.MSELoss()(mel_out, mel_target) + \
-        torch.nn.MSELoss()(mel_out_postnet, mel_target)
-    gate_loss = torch.nn.BCEWithLogitsLoss()(gate_out, gate_target)
-    return mel_loss + gate_loss
-
-
-# custome Collate function for the dataloader
-=======
-    
-    
+
+
  ############loss fucntion
 def criterion( model_output, targets):
    mel_target, gate_target = targets[0], targets[1]
@@ -262,10 +209,9 @@
        torch.nn.MSELoss()(mel_out_postnet, mel_target)
    gate_loss = torch.nn.BCEWithLogitsLoss()(gate_out, gate_target)
    return mel_loss + gate_loss
-   
-   
+
+
 ### custome Collate function for the dataloader
->>>>>>> e8b8dc9f
 class TextMelCollate():
     """ Zero-pads model inputs and targets based on number of frames per setep
     """
@@ -279,16 +225,9 @@
         ------
         batch: [text_normalized, mel_normalized]
         """
-<<<<<<< HEAD
-        for i in range(
-                len(batch)):  # the pipline return a dictionary wiht one elemnent
-            batch[i] = list(batch[i].values())[0]
-
-=======
-        for i in range(len(batch)): #the pipline return a dictionary wiht one elemnent 
+        for i in range(len(batch)): #the pipline return a dictionary wiht one elemnent
             batch[i]=list(batch[i].values())[0]
-            
->>>>>>> e8b8dc9f
+
         # Right zero-pad all one-hot text sequences to max input length
         input_lengths, ids_sorted_decreasing = torch.sort(
             torch.LongTensor([len(x[0]) for x in batch]),
@@ -333,14 +272,10 @@
     # Load hyperparameters file with command-line overrides
     #########
     hparams_file, run_opts, overrides = sb.parse_arguments(sys.argv[1:])
-<<<<<<< HEAD
-
-=======
     #hparams_file="hparams.yaml"
-    #device = torch.device("cuda:0" if torch.cuda.is_available() else "cpu") 
+    #device = torch.device("cuda:0" if torch.cuda.is_available() else "cpu")
     #run_opts={"device ": device}
-    
->>>>>>> e8b8dc9f
+
     #############
     with open(hparams_file) as fin:
         hparams = load_hyperpyyaml(fin, overrides)
@@ -376,7 +311,7 @@
         tacotron2_brain.hparams.epoch_counter,
         train_set,
         valid_set
-        
+
     )
 
     # Test
