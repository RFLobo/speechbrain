--- conflicted
+++ resolved
@@ -146,7 +146,7 @@
                             self.nonfinite_count
                         )
                     )
-                    loss.data = torch.tensor(0).to(self.device)
+                    loss.data = torch.tensor(0.0).to(self.device)
             else:
                 predictions, targets = self.compute_forward(
                     mixture, targets, sb.Stage.TRAIN
@@ -161,58 +161,6 @@
                 else:
                     loss = loss.mean()
 
-<<<<<<< HEAD
-            if (
-                loss.nelement() > 0 and loss < self.hparams.loss_upper_lim
-            ):  # the fix for computational problems
-                self.scaler.scale(loss).backward()
-                if self.hparams.clip_grad_norm >= 0:
-                    self.scaler.unscale_(self.optimizer)
-                    torch.nn.utils.clip_grad_norm_(
-                        self.modules.parameters(), self.hparams.clip_grad_norm,
-                    )
-                self.scaler.step(self.optimizer)
-                self.scaler.update()
-            else:
-                self.nonfinite_count += 1
-                logger.info(
-                    "infinite loss or empty loss! it happened {} times so far - skipping this batch".format(
-                        self.nonfinite_count
-                    )
-                )
-                loss.data = torch.tensor(0.0).to(self.device)
-        else:
-            predictions, targets = self.compute_forward(
-                mixture, targets, sb.Stage.TRAIN
-            )
-            loss = self.compute_objectives(predictions, targets)
-
-            if self.hparams.threshold_byloss:
-                th = self.hparams.threshold
-                loss = loss[loss > th]
-                if loss.nelement() > 0:
-                    loss = loss.mean()
-            else:
-                loss = loss.mean()
-
-            if (
-                loss.nelement() > 0 and loss < self.hparams.loss_upper_lim
-            ):  # the fix for computational problems
-                loss.backward()
-                if self.hparams.clip_grad_norm >= 0:
-                    torch.nn.utils.clip_grad_norm_(
-                        self.modules.parameters(), self.hparams.clip_grad_norm
-                    )
-                self.optimizer.step()
-            else:
-                self.nonfinite_count += 1
-                logger.info(
-                    "infinite loss or empty loss! it happened {} times so far - skipping this batch".format(
-                        self.nonfinite_count
-                    )
-                )
-                loss.data = torch.tensor(0.0).to(self.device)
-=======
                 if (
                     loss.nelement() > 0 and loss < self.hparams.loss_upper_lim
                 ):  # the fix for computational problems
@@ -230,8 +178,7 @@
                             self.nonfinite_count
                         )
                     )
-                    loss.data = torch.tensor(0).to(self.device)
->>>>>>> fcbe7577
+                    loss.data = torch.tensor(0.0).to(self.device)
         self.optimizer.zero_grad()
 
         return loss.detach().cpu()
