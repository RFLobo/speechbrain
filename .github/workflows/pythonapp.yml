--- conflicted
+++ resolved
@@ -40,11 +40,7 @@
                   pip install --editable .
                   pip install ctc-segmentation
                   pip install k2==1.24.4.dev20231021+cpu.torch2.1.0 -f https://k2-fsa.github.io/k2/cpu.html
-<<<<<<< HEAD
-=======
                   pip install protobuf
-
->>>>>>> d0cf5b06
             - name: Consistency tests with pytest
               run: |
                   pytest tests/consistency
